<p align="left">
<img width=15% src="https://dai.lids.mit.edu/wp-content/uploads/2018/06/Logo_DAI_highres.png" alt="DAI-Lab" />
<i>An open source project from Data to AI Lab at MIT.</i>
</p>

[![Development Status](https://img.shields.io/badge/Development%20Status-2%20--%20Pre--Alpha-yellow)](https://pypi.org/search/?c=Development+Status+%3A%3A+2+-+Pre-Alpha)
[![PyPi Shield](https://img.shields.io/pypi/v/RDT.svg)](https://pypi.python.org/pypi/RDT)
[![Travis CI Shield](https://travis-ci.com/sdv-dev/RDT.svg?branch=master)](https://travis-ci.com/sdv-dev/RDT)
[![Coverage Status](https://codecov.io/gh/sdv-dev/RDT/branch/master/graph/badge.svg)](https://codecov.io/gh/sdv-dev/RDT)
[![Downloads](https://pepy.tech/badge/rdt)](https://pepy.tech/project/rdt)

# RDT: Reversible Data Transforms

* License: [MIT](https://github.com/sdv-dev/RDT/blob/master/LICENSE)
* Development Status: [Pre-Alpha](https://pypi.org/search/?c=Development+Status+%3A%3A+2+-+Pre-Alpha)
* Homepage: https://github.com/sdv-dev/RDT

## Overview

**RDT** is a Python library used to transform data for data science libraries and preserve
the transformations in order to revert them as needed.

# Install

## Requirements

**RDT** has been developed and tested on [Python 3.6, 3.7 and 3.8](https://www.python.org/downloads/)
<<<<<<< HEAD
on GNU/Linux and macOS systems.
=======
>>>>>>> 3ee57fd2

Also, although it is not strictly required, the usage of a [virtualenv](
https://virtualenv.pypa.io/en/latest/) is highly recommended in order to avoid
interfering with other software installed in the system where **RDT** is run.

## Install with pip

The easiest and recommended way to install **RDT** is using [pip](
https://pip.pypa.io/en/stable/):

```bash
pip install rdt
```

This will pull and install the latest stable release from [PyPi](https://pypi.org/).

If you want to install from source or contribute to the project please read the
[Contributing Guide](CONTRIBUTING.rst).


# Quickstart

In this short series of tutorials we will guide you through a series of steps that will
help you getting started using **RDT** to transform columns, tables and datasets.

## Transforming a column

In this first guide, you will learn how to use **RDT** in its simplest form, transforming
a single column loaded as a `pandas.DataFrame` object.

### 1. Load the demo data

You can load some demo data using the `rdt.get_demo` function, which will return some random
data for you to play with.

```python3
from rdt import get_demo

data = get_demo()
```

This will return a `pandas.DataFrame` with 10 rows and 4 columns, one of each data type supported:

```
   0_int    1_float 2_str          3_datetime
0   38.0  46.872441     b 2021-02-10 21:50:00
1   77.0  13.150228   NaN 2021-07-19 21:14:00
2   21.0        NaN     b                 NaT
3   10.0  37.128869     c 2019-10-15 21:39:00
4   91.0  41.341214     a 2020-10-31 11:57:00
5   67.0  92.237335     a                 NaT
6    NaN  51.598682   NaN 2020-04-01 01:56:00
7    NaN  42.204396     c 2020-03-12 22:12:00
8   68.0        NaN     c 2021-02-25 16:04:00
9    7.0  31.542918     a 2020-07-12 03:12:00
```

Notice how the data is random, so your output might look a bit different. Also notice how
RDT introduced some null values randomly.

### 2. Load the transformer

In this example we will use the datetime column, so let's load a `DatetimeTransformer`.

```python3
from rdt.transformers import DatetimeTransformer

transformer = DatetimeTransformer()
```

### 3. Fit the Transformer

Before being able to transform the data, we need the transformer to learn from it.

We will do this by calling its `fit` method passing the column that we want to transform.

```python3
transformer.fit(data['3_datetime'])
```

### 4. Transform the data

Once the transformer is fitted, we can pass the data again to its `transform` method in order
to get the transformed version of the data.

```python3
transformed = transformer.transform(data['3_datetime'])
```

The output will be a `numpy.ndarray` with two columns, one with the datetimes transformed
to integer timestamps, and another one indicating with 1s which values were null in the
original data.

```
array([[1.61299380e+18, 0.00000000e+00],
       [1.62672924e+18, 0.00000000e+00],
       [1.59919923e+18, 1.00000000e+00],
       [1.57117554e+18, 0.00000000e+00],
       [1.60414542e+18, 0.00000000e+00],
       [1.59919923e+18, 1.00000000e+00],
       [1.58570616e+18, 0.00000000e+00],
       [1.58405112e+18, 0.00000000e+00],
       [1.61426904e+18, 0.00000000e+00],
       [1.59452352e+18, 0.00000000e+00]])
```

### 5. Revert the column transformation

In order to revert the previous transformation, the transformed data can be passed to
the `reverse_transform` method of the transformer:

```python3
reversed_data = transformer.reverse_transform(transformed)
```

The output will be a `pandas.Series` containing the reverted values, which should be exactly
like the original ones.

```
0   2021-02-10 21:50:00
1   2021-07-19 21:14:00
2                   NaT
3   2019-10-15 21:39:00
4   2020-10-31 11:57:00
5                   NaT
6   2020-04-01 01:56:00
7   2020-03-12 22:12:00
8   2021-02-25 16:04:00
9   2020-07-12 03:12:00
dtype: datetime64[ns]
```

## Transforming a table

Once we know how to transform a single column, we can try to go the next level and transform
a table with multiple columns.

### 1. Load the HyperTransformer

In order to manuipulate a complete table we will need to load a `rdt.HyperTransformer`.

```python3
from rdt import HyperTransformer

ht = HyperTransformer()
```

### 2. Fit the HyperTransformer

Just like the transfomer, the HyperTransformer needs to be fitted before being able to transform
data.

This is done by calling its `fit` method passing the `data` DataFrame.

```python3
ht.fit(data)
```

### 3. Transform the table data

Once the HyperTransformer is fitted, we can pass the data again to its `transform` method in order
to get the transformed version of the data.

```python3
transformed = ht.transform(data)
```

The output, will now be another `pandas.DataFrame` with the numerical representation of our
data.

```
    0_int  0_int#1    1_float  1_float#1  2_str    3_datetime  3_datetime#1
0  38.000      0.0  46.872441        0.0   0.70  1.612994e+18           0.0
1  77.000      0.0  13.150228        0.0   0.90  1.626729e+18           0.0
2  21.000      0.0  44.509511        1.0   0.70  1.599199e+18           1.0
3  10.000      0.0  37.128869        0.0   0.15  1.571176e+18           0.0
4  91.000      0.0  41.341214        0.0   0.45  1.604145e+18           0.0
5  67.000      0.0  92.237335        0.0   0.45  1.599199e+18           1.0
6  47.375      1.0  51.598682        0.0   0.90  1.585706e+18           0.0
7  47.375      1.0  42.204396        0.0   0.15  1.584051e+18           0.0
8  68.000      0.0  44.509511        1.0   0.15  1.614269e+18           0.0
9   7.000      0.0  31.542918        0.0   0.45  1.594524e+18           0.0
```

### 4. Revert the table transformation

In order to revert the transformation and recover the original data from the transformed one,
we need to call `reverse_transform` method of the `HyperTransformer` instance passing it the
transformed data.

```python3
reversed_data = ht.reverse_transform(transformed)
```

Which should output, again, a table that looks exactly like the original one.

```
   0_int    1_float 2_str          3_datetime
0   38.0  46.872441     b 2021-02-10 21:50:00
1   77.0  13.150228   NaN 2021-07-19 21:14:00
2   21.0        NaN     b                 NaT
3   10.0  37.128869     c 2019-10-15 21:39:00
4   91.0  41.341214     a 2020-10-31 11:57:00
5   67.0  92.237335     a                 NaT
6    NaN  51.598682   NaN 2020-04-01 01:56:00
7    NaN  42.204396     c 2020-03-12 22:12:00
8   68.0        NaN     c 2021-02-25 16:04:00
9    7.0  31.542918     a 2020-07-12 03:12:00
```<|MERGE_RESOLUTION|>--- conflicted
+++ resolved
@@ -25,10 +25,7 @@
 ## Requirements
 
 **RDT** has been developed and tested on [Python 3.6, 3.7 and 3.8](https://www.python.org/downloads/)
-<<<<<<< HEAD
 on GNU/Linux and macOS systems.
-=======
->>>>>>> 3ee57fd2
 
 Also, although it is not strictly required, the usage of a [virtualenv](
 https://virtualenv.pypa.io/en/latest/) is highly recommended in order to avoid
