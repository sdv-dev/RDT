#!/usr/bin/env python
# -*- coding: utf-8 -*-

"""The setup script."""

import json
import os
from glob import glob
from setuptools import setup, find_namespace_packages

with open('README.md', encoding='utf-8') as readme_file:
    readme = readme_file.read()

with open('HISTORY.md', encoding='utf-8') as history_file:
    history = history_file.read()

install_requires = [
    'numpy>=1.18.0,<2',
    'pandas>=1.1,<1.1.5',
    'scipy>=1.4.1,<2',
    'psutil>=5.7,<6',
]

copulas_requires = [
    'copulas>=0.5.0.dev0,<0.6',
]

setup_requires = [
    'pytest-runner>=2.11.1',
]

tests_require = [
    'pytest>=3.4.2',
    'pytest-cov>=2.6.0',
    'jupyter>=1.0.0,<2',
    'rundoc>=0.4.3,<0.5',
    'pytest-subtests>=0.5,<1.0',
]

addons_require = []

for addon_json in glob('rdt/transformers/addons/*/*.json'):
    with open(addon_json, 'r', encoding='utf-8') as addon_json_file:
        requirements = json.load(addon_json_file).get('requirements')
        if requirements:
            addons_require.extend(requirements)

development_requires = [
    # general
    'bumpversion>=0.5.3,<0.6',
    'pip>=9.0.1',
    'watchdog>=0.8.3,<0.11',

    # docs
    'm2r>=0.2.0,<0.3',
    'Sphinx>=1.7.1,<3',
    'sphinx_rtd_theme>=0.2.4,<0.5',
    'autodocsumm>=0.1.10',

    # style check
    'flake8>=3.7.7,<4',
    'flake8-absolute-import>=1.0,<2',
    'flake8-builtins>=1.5.3,<1.6',
    'flake8-comprehensions>=3.6.1,<3.7',
    'flake8-debugger>=4.0.0,<4.1',
    'flake8-docstrings>=1.5.0,<2',
    'flake8-mock>=0.3,<0.4',
    'flake8-variables-names>=0.0.4,<0.1',
    'dlint>=0.11.0,<0.12',  # code security addon for flake8
    'flake8-fixme>=1.1.1,<1.2',
    'flake8-eradicate>=1.1.0,<1.2',
    'flake8-mutable>=1.2.0,<1.3',
    'flake8-print>=4.0.0,<4.1',
    'isort>=4.3.4,<5',
    'pylint>=2.5.3,<3',
<<<<<<< HEAD
    'flake8-pytest-style>=1.5.0,<2',
=======
    'flake8-quotes>=3.3.0,<4',
    'flake8-expression-complexity>=0.0.9,<0.1',
>>>>>>> bc0c8e5e
    'pep8-naming>=0.12.1,<0.13',

    # fix style issues
    'autoflake>=1.1,<2',
    'autopep8>=1.4.3,<2',

    # distribute on PyPI
    'twine>=1.10.0,<4',
    'wheel>=0.30.0',

    # Advanced testing
    'coverage>=4.5.1,<6',
    'tox>=2.9.1,<4',

    # Invoking test commands
    'invoke'
]

setup(
    author='MIT Data To AI Lab',
    author_email='dailabmit@gmail.com',
    classifiers=[
        'Development Status :: 2 - Pre-Alpha',
        'Intended Audience :: Developers',
        'License :: OSI Approved :: MIT License',
        'Natural Language :: English',
        'Programming Language :: Python :: 3',
        'Programming Language :: Python :: 3.6',
        'Programming Language :: Python :: 3.7',
        'Programming Language :: Python :: 3.8',
    ],
    description='Reversible Data Transforms',
    extras_require={
        'copulas': copulas_requires,
        'test': tests_require + copulas_requires + addons_require,
        'dev': development_requires + tests_require + copulas_requires + addons_require,
    },
    include_package_data=True,
    install_requires=install_requires,
    keywords='rdt',
    license='MIT license',
    long_description=readme + '\n\n' + history,
    long_description_content_type='text/markdown',
    name='rdt',
    packages=find_namespace_packages(include=['rdt', 'rdt.transformers']),
    python_requires='>=3.6,<3.9',
    setup_requires=setup_requires,
    test_suite='tests',
    tests_require=tests_require,
    url='https://github.com/sdv-dev/RDT',
    version='0.5.3.dev0',
    zip_safe=False,
)<|MERGE_RESOLUTION|>--- conflicted
+++ resolved
@@ -73,12 +73,9 @@
     'flake8-print>=4.0.0,<4.1',
     'isort>=4.3.4,<5',
     'pylint>=2.5.3,<3',
-<<<<<<< HEAD
     'flake8-pytest-style>=1.5.0,<2',
-=======
     'flake8-quotes>=3.3.0,<4',
     'flake8-expression-complexity>=0.0.9,<0.1',
->>>>>>> bc0c8e5e
     'pep8-naming>=0.12.1,<0.13',
 
     # fix style issues
