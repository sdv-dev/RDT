--- conflicted
+++ resolved
@@ -592,8 +592,7 @@
         'The data you are trying to transform has different columns than the original data. '
         'Column names and their sdtypes must be the same.'
     )
-<<<<<<< HEAD
-    with pytest.raises(NotFittedError, match=error_msg):
+    with pytest.raises(Error, match=error_msg):
         ht.transform(different_data)
 
 
@@ -629,9 +628,6 @@
     )
     with pytest.raises(Error, match=error_msg):
         ht.update_sdtypes(column_name_to_sdtype)
-=======
-    with pytest.raises(Error, match=error_msg):
-        ht.transform(different_data)
 
 
 def test_transform_subset():
@@ -689,5 +685,4 @@
 
     # Assert
     expected = pd.DataFrame({'col1': [1, 2]})
-    pd.testing.assert_frame_equal(reverse_transformed, expected)
->>>>>>> 1af4cd43
+    pd.testing.assert_frame_equal(reverse_transformed, expected)