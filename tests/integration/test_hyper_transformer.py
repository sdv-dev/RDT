import random

import numpy as np
import pandas as pd
import pytest

from rdt import HyperTransformer
from rdt.transformers import (
    BaseTransformer, BooleanTransformer, CategoricalTransformer, NumericalTransformer,
    OneHotEncodingTransformer)


class DummyTransformerNumerical(BaseTransformer):

    INPUT_TYPE = 'categorical'
    OUTPUT_TYPES = {
        'value': 'float'
    }

    def _fit(self, data):
        pass

    def _transform(self, data):
        return data.astype(float)

    def _reverse_transform(self, data):
        return data.astype(str)


class DummyTransformerNotMLReady(BaseTransformer):

    INPUT_TYPE = 'datetime'
    OUTPUT_TYPES = {
        'value': 'categorical',
    }

    def _fit(self, data):
        pass

    def _transform(self, data):
        # Stringify input data
        return data.astype(str)

    def _reverse_transform(self, data):
        return data.astype('datetime64')


class DummyTransformerMultiColumn(BaseTransformer):

    INPUT_TYPE = 'datetime'
    OUTPUT_TYPES = {
        'value': 'float',
    }

    def _fit(self, data):
        pass

    def _transform(self, data):
        # Convert multiple columns into a single datetime
        data.columns = [c.replace('_str.value', '') for c in data.columns]
        data = pd.to_datetime(data)

        float_data = data.to_numpy().astype(np.float64)
        data_is_nan = data.isna().to_numpy().astype(np.float64)

        output = dict(zip(
            self.output_columns,
            [float_data, data_is_nan]
        ))

        output = pd.DataFrame(output).fillna(-1)

        return output

    def _reverse_transform(self, data):
        datetimes = data.round().astype('datetime64[ns]')
        out = pd.DataFrame({
            'year': datetimes.dt.year,
            'month': datetimes.dt.month,
            'day': datetimes.dt.day,
        })

        return out


def get_input_data_with_nan():
    data = pd.DataFrame({
        'integer': [1, 2, 1, 3, 1],
        'float': [0.1, 0.2, 0.1, np.nan, 0.1],
        'categorical': ['a', 'a', np.nan, 'b', 'a'],
        'bool': [False, np.nan, False, True, False],
        'datetime': [
            np.nan, '2010-02-01', '2010-01-01', '2010-02-01', '2010-01-01'
        ],
        'names': ['Jon', 'Arya', 'Arya', 'Jon', 'Jon'],
    })
    data['datetime'] = pd.to_datetime(data['datetime'])

    return data


def get_input_data_without_nan(index=None):
    data = pd.DataFrame({
        'integer': [1, 2, 1, 3],
        'float': [0.1, 0.2, 0.1, 0.1],
        'categorical': ['a', 'a', 'b', 'a'],
        'bool': [False, False, True, False],
        'datetime': ['2010-02-01', '2010-01-01', '2010-02-01', '2010-02-01'],
        'names': ['Jon', 'Arya', 'Jon', 'Jon'],
    })
    data['datetime'] = pd.to_datetime(data['datetime'])
    if index:
        data.index = index

    return data


def get_reversed(index=None):
    reverse_transformed = get_input_data_without_nan(index)
    reverse_transformed['bool'] = reverse_transformed['bool'].astype('O')
    return reverse_transformed


def get_transformed_data(index=None):
    transformed = pd.DataFrame({
        'integer.value': [1, 2, 1, 3],
        'float.value': [0.1, 0.2, 0.1, 0.1],
        'categorical.value': [0.375, 0.375, 0.875, 0.375],
        'bool.value': [0.0, 0.0, 1.0, 0.0],
        'datetime.value': [
            1.2649824e+18,
            1.262304e+18,
            1.2649824e+18,
            1.2649824e+18
        ],
        'names.value': [0.375, 0.875, 0.375, 0.375]
    })
    if index:
        transformed.index = index

    return transformed


def get_transformed_nan_data():
    return pd.DataFrame({
        'integer': [1, 2, 1, 3, 1],
        'float': [0.1, 0.2, 0.1, 0.125, 0.1],
        'float#1': [0.0, 0.0, 0.0, 1.0, 0.0],
        'categorical': [0.3, 0.3, 0.9, 0.7, 0.3],
        'bool': [0.0, -1.0, 0.0, 1.0, 0.0],
        'bool#1': [0.0, 1.0, 0.0, 0.0, 0.0],
        'datetime': [
            1.2636432e+18, 1.2649824e+18, 1.262304e+18,
            1.2649824e+18, 1.262304e+18
        ],
        'datetime#1': [1.0, 0.0, 0.0, 0.0, 0.0],
        'names': [0.3, 0.8, 0.8, 0.3, 0.3],
    })


def test_hypertransformer_default_inputs():
    """Test the HyperTransformer with default parameters.

    This tests that if default parameters are provided to the HyperTransformer,
    the ``default_transformers`` method will be used to determine which
    transformers to use for each field.

<<<<<<< HEAD
    Setup:
        - `data_type_transformers` will be set to use the `CategoricalTransformer`
        for categorical data types so that the output is predictable.

    Input:
        - A dataframe with every data type.

    Expected behavior:
        - The transformed data should contain all the ML ready data.
        - The reverse transformed data should be the same as the input.
    """
    index = random.shuffle(list(range(4)))
    data = get_input_data_without_nan(index)
    expected_transformed = data.drop('datetime', axis=1)
    expected_transformed.columns = [
        'integer.value',
        'float.value',
        'categorical.value',
        'bool.value',
        'names.value'
    ]
    expected_transformed = get_transformed_data(index)
    expected_reversed = get_reversed(index)

    ht = HyperTransformer(data_type_transformers={'categorical': CategoricalTransformer})
    ht.fit(data)
    transformed = ht.transform(data)

    pd.testing.assert_frame_equal(transformed, expected_transformed)

    reverse_transformed = ht.reverse_transform(transformed)

    pd.testing.assert_frame_equal(expected_reversed, reverse_transformed)


def test_hypertransformer_field_transformers():
    """Test the HyperTransformer with ``field_transformers`` provided.

    This tests that this transformers specified in the ``field_transformers``
    argument are used. Any output of a transformer that is not ML ready (not
    in the ``_transform_output_types`` list) should be recursively transformed
    till it is.

    Setup:
        - The datetime column is set to use a dumm transformer that stringifies
        the input. That output is then set to use the categorical transformer.

    Input:
        - A dict mapping each field to a transformer.
        - A dataframe with every data type.

=======
def test_hypertransformer_default_inputs():
    """Test the HyperTransformer with default parameters.

    This tests that if default parameters are provided to the HyperTransformer,
    the ``default_transformers`` method will be used to determine which
    transformers to use for each field.

    Setup:
        - `data_type_transformers` will be set to use the `CategoricalTransformer`
        for categorical data types so that the output is predictable.

    Input:
        - A dataframe with every data type.

>>>>>>> 61e26ef8
    Expected behavior:
        - The transformed data should contain all the ML ready data.
        - The reverse transformed data should be the same as the input.
    """
<<<<<<< HEAD
    field_transformers = {
        'integer': NumericalTransformer(dtype=np.int64),
        'float': NumericalTransformer(dtype=float),
        'categorical': CategoricalTransformer,
        'bool': BooleanTransformer,
        'datetime': DummyTransformerNotMLReady,
        'datetime.value': CategoricalTransformer,
        'names': CategoricalTransformer
    }
    data = get_input_data_without_nan()
    expected_transformed = get_transformed_data().rename(
        columns={'datetime.value': 'datetime.value.value'})
    expected_transformed['datetime.value.value'] = [0.375, 0.875, 0.375, 0.375]
    expected_reversed = get_reversed()

    ht = HyperTransformer(field_transformers=field_transformers)
    ht.fit(data)
    transformed = ht.transform(data)

    pd.testing.assert_frame_equal(
        transformed,
        expected_transformed
    )

    reverse_transformed = ht.reverse_transform(transformed)

    pd.testing.assert_frame_equal(expected_reversed, reverse_transformed)


def test_hypertransformer_field_transformers_multi_column_fields():
    """Test the HyperTransformer with ``field_transformers`` provided.

    This test will make sure that fields made up of multiple columns are
    properly handled if they are specified in the ``field_transformers``
    argument. If the field has one column that is derived from another
    transformer, then the other transformer should be transformed and
    the multi-column field should be handled when all its columns are
    present.

    Setup:
        - A dummy transformer that takes in a column for day, year and
        month and creates one numeric value from it.
        - A dummy transformer that takes a string value and parses the
        float from it.

    Input:
        - A dict mapping each field to a dummy transformer.
        - A dataframe with a nuerical year, month and day column as well
        as a string year, month and day column.

    Expected behavior:
        - The transformed data should contain all the ML ready data.
        - The reverse transformed data should be the same as the input.
    """
    data = pd.DataFrame({
        'year': [2001, 2002, 2003],
        'month': [1, 2, 3],
        'day': [1, 2, 3],
        'year_str': ['2001', '2002', '2003'],
        'month_str': ['1', '2', '3'],
        'day_str': ['1', '2', '3'],
    })
    field_transformers = {
        ('year', 'month', 'day'): DummyTransformerMultiColumn,
        'year_str': DummyTransformerNumerical,
        'day_str': DummyTransformerNumerical,
        'month_str': DummyTransformerNumerical,
        ('year_str.value', 'month_str.value', 'day_str.value'): DummyTransformerMultiColumn
    }
    expected_transformed = pd.DataFrame({
        'year#month#day.value': [
            9.783072e+17,
            1.012608e+18,
            1.046650e+18
        ],
        'year_str.value#month_str.value#day_str.value.value': [
            9.783072e+17,
            1.012608e+18,
            1.046650e+18
        ]
    })
    expected_reversed = data.copy()

    ht = HyperTransformer(field_transformers=field_transformers, transform_nulls=False)
    ht.fit(data)
    transformed = ht.transform(data)

    pd.testing.assert_frame_equal(
        transformed,
        expected_transformed
    )

    reverse_transformed = ht.reverse_transform(transformed)

    pd.testing.assert_frame_equal(expected_reversed, reverse_transformed)


def test_single_category():
    ht = HyperTransformer(field_transformers={
        'a': OneHotEncodingTransformer()
    })
    data = pd.DataFrame({
        'a': ['a', 'a', 'a']
    })

    ht.fit(data)
    transformed = ht.transform(data)

    reverse = ht.reverse_transform(transformed)

    pd.testing.assert_frame_equal(data, reverse)


@pytest.mark.xfail()
def test_dtype_category():
    data = pd.DataFrame({'a': ['a', 'b', 'c']}, dtype='category')

    ht = HyperTransformer()
    ht.fit(data)

    trans = ht.transform(data)

    rever = ht.reverse_transform(trans)

    pd.testing.assert_frame_equal(rever, data)


def test_subset_of_columns():
    """HyperTransform should be able to transform a subset of the training columns.

    See https://github.com/sdv-dev/RDT/issues/152
    """
=======
    index = random.shuffle(list(range(4)))
    data = get_input_data_without_nan(index)
    expected_transformed = data.drop('datetime', axis=1)
    expected_transformed.columns = [
        'integer.value',
        'float.value',
        'categorical.value',
        'bool.value',
        'names.value'
    ]
    expected_transformed = get_transformed_data(index)
    expected_reversed = get_reversed(index)

    ht = HyperTransformer(data_type_transformers={'categorical': CategoricalTransformer})
    ht.fit(data)
    transformed = ht.transform(data)

    pd.testing.assert_frame_equal(transformed, expected_transformed)

    reverse_transformed = ht.reverse_transform(transformed)

    pd.testing.assert_frame_equal(expected_reversed, reverse_transformed)


def test_hypertransformer_field_transformers():
    """Test the HyperTransformer with ``field_transformers`` provided.

    This tests that this transformers specified in the ``field_transformers``
    argument are used. Any output of a transformer that is not ML ready (not
    in the ``_transform_output_types`` list) should be recursively transformed
    till it is.

    Setup:
        - The datetime column is set to use a dumm transformer that stringifies
        the input. That output is then set to use the categorical transformer.

    Input:
        - A dict mapping each field to a transformer.
        - A dataframe with every data type.

    Expected behavior:
        - The transformed data should contain all the ML ready data.
        - The reverse transformed data should be the same as the input.
    """
    field_transformers = {
        'integer': NumericalTransformer(dtype=np.int64),
        'float': NumericalTransformer(dtype=float),
        'categorical': CategoricalTransformer,
        'bool': BooleanTransformer,
        'datetime': DummyTransformerNotMLReady,
        'datetime.value': CategoricalTransformer,
        'names': CategoricalTransformer
    }
>>>>>>> 61e26ef8
    data = get_input_data_without_nan()
    expected_transformed = get_transformed_data().rename(
        columns={'datetime.value': 'datetime.value.value'})
    expected_transformed['datetime.value.value'] = [0.375, 0.875, 0.375, 0.375]
    expected_reversed = get_reversed()

    ht = HyperTransformer(field_transformers=field_transformers)
    ht.fit(data)

<<<<<<< HEAD
    subset = get_input_data_without_nan()[[data.columns[0]]]
    transformed = ht.transform(subset)
    reverse = ht.reverse_transform(transformed)

    pd.testing.assert_frame_equal(subset, reverse)


def test_with_unfitted_columns():
    """HyperTransform should be able to transform even if there are unseen columns in data."""
    data = get_input_data_without_nan()

    ht = HyperTransformer(data_type_transformers={'categorical': CategoricalTransformer})
    ht.fit(data)

    new_data = get_input_data_without_nan()
    new_column = pd.Series([6, 7, 8, 9])
    new_data['z'] = new_column
    transformed = ht.transform(new_data)
    reverse = ht.reverse_transform(transformed)

    expected_reversed = get_reversed()
    expected_reversed['z'] = new_column
    expected_reversed = expected_reversed.reindex(
        columns=['z', 'integer', 'float', 'categorical', 'bool', 'datetime', 'names'])
    pd.testing.assert_frame_equal(expected_reversed, reverse)


def test_subset_of_columns_nan_data():
    """HyperTransform should be able to transform a subset of the training columns.

    See https://github.com/sdv-dev/RDT/issues/152
    """
    data = get_input_data_with_nan()
=======
    pd.testing.assert_frame_equal(
        transformed,
        expected_transformed
    )

    reverse_transformed = ht.reverse_transform(transformed)

    pd.testing.assert_frame_equal(expected_reversed, reverse_transformed)


def test_hypertransformer_field_transformers_multi_column_fields():
    """Test the HyperTransformer with ``field_transformers`` provided.

    This test will make sure that fields made up of multiple columns are
    properly handled if they are specified in the ``field_transformers``
    argument. If the field has one column that is derived from another
    transformer, then the other transformer should be transformed and
    the multi-column field should be handled when all its columns are
    present.

    Setup:
        - A dummy transformer that takes in a column for day, year and
        month and creates one numeric value from it.
        - A dummy transformer that takes a string value and parses the
        float from it.
>>>>>>> 61e26ef8

    Input:
        - A dict mapping each field to a dummy transformer.
        - A dataframe with a nuerical year, month and day column as well
        as a string year, month and day column.

    Expected behavior:
        - The transformed data should contain all the ML ready data.
        - The reverse transformed data should be the same as the input.
    """
    data = pd.DataFrame({
        'year': [2001, 2002, 2003],
        'month': [1, 2, 3],
        'day': [1, 2, 3],
        'year_str': ['2001', '2002', '2003'],
        'month_str': ['1', '2', '3'],
        'day_str': ['1', '2', '3'],
    })
    field_transformers = {
        ('year', 'month', 'day'): DummyTransformerMultiColumn,
        'year_str': DummyTransformerNumerical,
        'day_str': DummyTransformerNumerical,
        'month_str': DummyTransformerNumerical,
        ('year_str.value', 'month_str.value', 'day_str.value'): DummyTransformerMultiColumn
    }
    expected_transformed = pd.DataFrame({
        'year#month#day.value': [
            9.783072e+17,
            1.012608e+18,
            1.046650e+18
        ],
        'year_str.value#month_str.value#day_str.value.value': [
            9.783072e+17,
            1.012608e+18,
            1.046650e+18
        ]
    })
    expected_reversed = data.copy()

    ht = HyperTransformer(field_transformers=field_transformers)
    ht.fit(data)

    subset = get_reversed()[[data.columns[0]]]
    transformed = ht.transform(subset)
    reverse = ht.reverse_transform(transformed)

    pd.testing.assert_frame_equal(subset, reverse)


class DummyTransformer(BaseTransformer):

    OUTPUT_TYPES = {'value': 'float'}

    def _fit(self, data):
        pass

    def _transform(self, data):
        data.loc[data == 'abc'] = 1.0
        return data

    def _reverse_transform(self, data):
        data.loc[data == 1.0] = 'abc'
        return data


def test_hypertransformer_transform_nulls_false():
    """Test the `HyperTransformer` with ``transform_nulls = False``.

    When ``transform_nulls`` is ``False``, should not apply the ``NullTransformer`` at all.

    Input:
        - A dataframe containing ``nan``'s.
        - A dictionary of which transformers to apply to each column of the data.

    Expected behavior:
        - It should fit, transform and reverse transform the dataset.
        - The ``nan`` values should not be transformed.
        - The reverse transform of the transformed value should return the original data.
    """
    data = pd.DataFrame({
        'col1': ['abc', 'abc'],
        'col2': [np.nan, 'a']
    })

    transformers = {
        'col1': DummyTransformer(),
        'col2': DummyTransformer()
    }

    ht = HyperTransformer(field_transformers=transformers, transform_nulls=False)
    ht.fit(data)

    transformed = ht.transform(data)
    expected = pd.DataFrame({
        'col1.value': [1.0, 1.0],
        'col2.value': [np.nan, 'a']
    })
    pd.testing.assert_frame_equal(
        transformed.sort_index(axis=1), expected.sort_index(axis=1), check_dtype=False)

    reversed_data = ht.reverse_transform(transformed)
    pd.testing.assert_frame_equal(data.sort_index(axis=1), reversed_data.sort_index(axis=1))


def test_hypertransformer_transform_nulls_false_fill_value_false():
    """Test the ``HyperTransformer`` with ``transform_nulls = False`` and ``fill_value = False``.

    When ``transform_nulls = False``, if ``fill_value`` is passed as anything other than ``None``,
    it should raise an error.

    Expected behavior:
        - The ``HyperTransformer`` should crash when being initialized.
    """
    with np.testing.assert_raises(ValueError):
        HyperTransformer(transform_nulls=False, fill_value='name')


def test_hypertransformer_transform_nulls_false_null_column_true():
    """Test the ``HyperTransformer`` with ``transform_nulls = False, null_column = 'mean'``.

    When ``transform_nulls = False``, if ``null_column`` is passed as anything other than
    ``False`` or ``None``, it should raise an error.

    Expected behavior:
        - The ``HyperTransformer`` should crash when being initialized.
    """
    with np.testing.assert_raises(ValueError):
        HyperTransformer(transform_nulls=False, null_column=True)


def test_hypertransformer_fill_value_string():
    """Test the ``HyperTransformer`` with ``fill_value = string``.

    When ``fill_value`` is a string ``'filled_value'``, it should behave like the normal
    ``HyperTransformer``, but filling all the transformed ``np.nan`` values with the
    string ``'filled_value'``.

<<<<<<< HEAD
    Input:
        - A dataset with ``nan`` values.
        - A dictionary of which transformers to apply to each column of the data.

    Expected behavior:
        - It should fit, transform and reverse transform the dataset.
        - The reverse transform of the transformed value should return the original data.
    """
    data = pd.DataFrame({
        'col1': ['abc', 'abc'],
        'col2': [np.nan, 'a']
    })

    transformers = {
        'col1': DummyTransformer(),
        'col2': DummyTransformer()
    }

    ht = HyperTransformer(
        field_transformers=transformers,
        fill_value='filled_value',
        null_column=False
=======
    pd.testing.assert_frame_equal(
        transformed,
        expected_transformed
>>>>>>> 61e26ef8
    )
    ht.fit(data)

    transformed = ht.transform(data)
    expected = pd.DataFrame({
        'col1.value': [1.0, 1.0],
        'col2.value': ['filled_value', 'a']
    })
    pd.testing.assert_frame_equal(
        transformed.sort_index(axis=1), expected.sort_index(axis=1), check_dtype=False)

<<<<<<< HEAD
    reversed_data = ht.reverse_transform(transformed)
    pd.testing.assert_frame_equal(data.sort_index(axis=1), reversed_data.sort_index(axis=1))


class DummyFloatTransformer(BaseTransformer):

    OUTPUT_TYPES = {'value': 'float'}
=======
    reverse_transformed = ht.reverse_transform(transformed)

    pd.testing.assert_frame_equal(expected_reversed, reverse_transformed)
>>>>>>> 61e26ef8

    def _fit(self, data):
        pass

<<<<<<< HEAD
    def _transform(self, data):
        return data

    def _reverse_transform(self, data):
        return data


def test_hypertransformer_fill_value_mean():
    """Test the HyperTransformer with ``fill_value = mean``.

    When ``fill_value`` is the string ``'mean'``, it should behave like the normal
    ``HyperTransformer``, but filling all the transformed ``np.nan`` values with the
    mean of the values of the column.

    **Note**: If the mean of the values is an existing value in the column
    (e.g. [np.nan, 2.0, 1.0, 0.0] the mean 1.0 exists in the data) then the transform is
    irreversible. Reverse transforming the data will substitute all the values matching
    the mean with ``nan``'s (e.g. ``[1.0, 2.0, 1.0, 0.0]`` becomes
    ``[np.nan, 2.0, np.nan, 0.0]``, which doesn't match the original data).

    Input:
        - A dataset with ``nan`` values.
        - A dictionary of which transformers to apply to each column of the data.

    Expected behavior:
        - It should fit, transform and reverse transform the dataset.
    """
    data = pd.DataFrame({
        'col1': [1.0, np.nan, np.nan, 0.0],
        'col2': [np.nan, 2.0, 1.0, 0.0]
    })

    transformers = {
        'col1': DummyFloatTransformer(),
        'col2': DummyFloatTransformer()
    }

    ht = HyperTransformer(field_transformers=transformers, fill_value='mean', null_column=False)
    ht.fit(data)

    transformed = ht.transform(data)
    expected = pd.DataFrame({
        'col1.value': [1.0, 0.5, 0.5, 0.0],
        'col2.value': [1.0, 2.0, 1.0, 0.0]
=======
def test_single_category():
    ht = HyperTransformer(field_transformers={
        'a': OneHotEncodingTransformer()
>>>>>>> 61e26ef8
    })
    pd.testing.assert_frame_equal(transformed.sort_index(axis=1), expected.sort_index(axis=1))

    reversed_data = ht.reverse_transform(transformed)
    expected_reverse = pd.DataFrame({
        'col1': [1.0, np.nan, np.nan, 0.0],
        'col2': [np.nan, 2.0, np.nan, 0.0]
    })
    pd.testing.assert_frame_equal(
        expected_reverse.sort_index(axis=1), reversed_data.sort_index(axis=1))


def test_hypertransformer_fill_value_mode():
    """Test the HyperTransformer with ``fill_value = mode``.

    When ``fill_value`` is the string ``'mode'``, it should behave like the normal
    ``HyperTransformer``, but filling all the transformed ``np.nan`` values with the
    mode of the values of the column.

    **Note**: This process is irreversible. Reverse transforming the data will substitute
    all the values matching the mode with ``nan``'s (e.g. if the mode is 1.0, then reverse
    transforming ``[1.0, 2.0, 1.0, 1.0]`` gives ``[np.nan, 2.0, np.nan, np.nan]``, which
    doesn't match the original data).

    Input:
        - A dataset with ``nan`` values.
        - A dictionary of which transformers to apply to each column of the data.

    Expected behavior:
        - It should fit, transform and reverse transform the dataset.
    """
    data = pd.DataFrame({
        'col': [2.0, 1.0, np.nan, 2.0]
    })

    transformers = {
        'col': DummyFloatTransformer()
    }

    ht = HyperTransformer(field_transformers=transformers, fill_value='mode', null_column=False)
    ht.fit(data)

    transformed = ht.transform(data)
    expected = pd.DataFrame({
        'col.value': [2.0, 1.0, 2.0, 2.0]
    })
    pd.testing.assert_frame_equal(
        transformed.sort_index(axis=1), expected.sort_index(axis=1))

    reversed_data = ht.reverse_transform(transformed)
    expected_reverse = pd.DataFrame({
        'col': [np.nan, 1.0, np.nan, np.nan]
    })
    pd.testing.assert_frame_equal(
        expected_reverse.sort_index(axis=1), reversed_data.sort_index(axis=1))


def test_hypertransformer_fill_value_object():
    """Test the HyperTransformer with ``fill_value = object``.

<<<<<<< HEAD
    When ``fill_value`` is an object, like ``{'key': 'value'}``, it should behave like the
    normal ``HyperTransformer``, but filling all the transformed ``nan`` values with the
    ``{'key': 'value'}`` object.

    Input:
        - A dataset with ``nan`` values.
        - A dictionary of which transformers to apply to each column of the data.

    Expected behavior:
        - It should fit, transform and reverse transform the dataset.
        - The reverse transform of the transformed value should return the original data.
    """
    data = pd.DataFrame({
        'col': ['abc', np.nan]
    })

    transformers = {
        'col': DummyTransformer()
    }

    ht = HyperTransformer(
        field_transformers=transformers,
        fill_value={'a': 'b'},
        null_column=False
    )
    ht.fit(data)

    transformed = ht.transform(data)
    expected = pd.DataFrame({
        'col.value': [1.0, {'a': 'b'}]
    })
    pd.testing.assert_frame_equal(transformed.sort_index(axis=1), expected.sort_index(axis=1))

    reversed_data = ht.reverse_transform(transformed)
    pd.testing.assert_frame_equal(data.sort_index(axis=1), reversed_data.sort_index(axis=1))


def test_hypertransformer_fill_value_string_null_column_true():
    """Test the HyperTransformer with ``fill_value = string, null_column = True``.

    When ``fill_value`` is a string ``'filled_value'`` and ``null_column`` is ``True``,
    it should (1) transform the data like the normal ``HyperTransformer``, (2) for each
    column in the data, create a new column flagging ``nan`` values with ``1.0``'s (and
    ``0.0``'s otherwise) and (3) fill all the transformed ``np.nan`` values with the
    ``'filled_value'`` string.

    Input:
        - A dataset with ``nan`` values.
        - A dictionary of which transformers to apply to each column of the data.

    Expected behavior:
        - It should fit, transform and reverse transform the dataset.
        - The reverse transform of the transformed value should return the original data.
    """
    data = pd.DataFrame({
        'col1': ['abc', np.nan],
        'col2': [np.nan, np.nan]
    })

    transformers = {
        'col1': DummyTransformer(),
        'col2': DummyTransformer()
    }

    ht = HyperTransformer(
        field_transformers=transformers,
        fill_value='filled_value',
        null_column=True
    )
    ht.fit(data)

    transformed = ht.transform(data)
    expected = pd.DataFrame({
        'col1.value': [1.0, 'filled_value'],
        'col1.is_null': [0, 1],
        'col2.value': ['filled_value', 'filled_value'],
        'col2.is_null': [1, 1]
    })
    pd.testing.assert_frame_equal(
        transformed.sort_index(axis=1), expected.sort_index(axis=1), check_dtype=False)

    reversed_data = ht.reverse_transform(transformed)
    pd.testing.assert_frame_equal(
        data.sort_index(axis=1), reversed_data.sort_index(axis=1), check_dtype=False)


def test_hypertransformer_fill_value_none_null_column_true():
    """Test the HyperTransformer with ``fill_value = None, null_column = True``.

    When ``fill_value`` is ``None`` and ``null_column`` is ``True``, it should (1) transform
    the data like the normal ``HyperTransformer`` and (2) for each column in the data, create
    a new column flagging ``nan`` values with ``1.0``'s (and ``0.0``'s otherwise).

    Input:
        - A dataset with ``nan`` values.
        - A dictionary of which transformers to apply to each column of the data.

    Expected behavior:
        - It should fit, transform and reverse transform the dataset.
        - The reverse transform of the transformed value should return the original data.
    """
    data = pd.DataFrame({
        'col1': ['abc', 'a', 'a', 'abc'],
        'col2': [1.0, 1.0, 1.0, np.nan]
    })

    transformers = {
        'col1': DummyTransformer(),
        'col2': DummyFloatTransformer()
    }

    ht = HyperTransformer(field_transformers=transformers, fill_value=None, null_column=True)
    ht.fit(data)

    transformed = ht.transform(data)
    expected = pd.DataFrame({
        'col1.value': [1.0, 'a', 'a', 1.0],
        'col1.is_null': [0, 0, 0, 0],
        'col2.value': [1.0, 1.0, 1.0, np.nan],
        'col2.is_null': [0, 0, 0, 1]
    })
    pd.testing.assert_frame_equal(
        transformed.sort_index(axis=1), expected.sort_index(axis=1), check_dtype=False)

    reversed_data = ht.reverse_transform(transformed)
    pd.testing.assert_frame_equal(data.sort_index(axis=1), reversed_data.sort_index(axis=1))
=======
@pytest.mark.xfail()
def test_dtype_category():
    data = pd.DataFrame({'a': ['a', 'b', 'c']}, dtype='category')

    ht = HyperTransformer()
    ht.fit(data)

    trans = ht.transform(data)

    rever = ht.reverse_transform(trans)

    pd.testing.assert_frame_equal(rever, data)
>>>>>>> 61e26ef8


def test_hypertransformer_fill_value_string_null_column_none():
    """Test the HyperTransformer with ``fill_value = string, null_column = None``.

    When ``fill_value`` is a string ``'filled_value'`` and ``null_column`` is ``None``,
    it should (1) transform the data like the normal ``HyperTransformer``, (2) for each
    column in the data that contains ``nan`` values it should create a new column flagging
    the ``nan`` values with ``1.0``'s (and``0.0``'s otherwise) and (3) fill all the transformed
    ``np.nan`` values with the ``'filled_value'`` string.

    Input:
        - A dataset with ``nan`` values.
        - A dictionary of which transformers to apply to each column of the data.

    Expected behavior:
        - It should fit, transform and reverse transform the dataset.
        - The reverse transform of the transformed value should return the original data.
    """
    data = pd.DataFrame({
        'col1': ['abc', np.nan],
        'col2': ['abc', 'abc']
    })

    transformers = {
        'col1': DummyTransformer(),
        'col2': DummyTransformer()
    }

    ht = HyperTransformer(
        field_transformers=transformers,
        fill_value='filled_value',
        null_column=None
    )
    ht.fit(data)

    transformed = ht.transform(data)

    expected = pd.DataFrame({
        'col1.value': [1.0, 'filled_value'],
        'col2.value': [1.0, 1.0],
        'col1.is_null': [0, 1]
    })
    pd.testing.assert_frame_equal(
        transformed.sort_index(axis=1), expected.sort_index(axis=1), check_dtype=False)

    reversed_data = ht.reverse_transform(transformed)
    pd.testing.assert_frame_equal(data.sort_index(axis=1), reversed_data.sort_index(axis=1))


def test_hypertransformer_empty_data():
    """Test the HyperTransformer with an empty dataframe.

    Input:
        - An empty dataframe.

    Expected behavior:
        - It should fit, transform and reverse transform the dataset, and the return values
          should be empty dataframes.
    """
    data = pd.DataFrame()
    ht = HyperTransformer()
    ht.fit(data)

<<<<<<< HEAD
    transformed = ht.transform(data)
    pd.testing.assert_frame_equal(transformed, data)
=======
    subset = get_input_data_without_nan()[[data.columns[0]]]
    transformed = ht.transform(subset)
    reverse = ht.reverse_transform(transformed)
>>>>>>> 61e26ef8

    reversed_data = ht.reverse_transform(transformed)
    pd.testing.assert_frame_equal(data, reversed_data)


<<<<<<< HEAD
def test_hypertransformer_transform_subset():
    """Test the HyperTransformer when only a subset of the fitted data is transformed.
=======
def test_with_unfitted_columns():
    """HyperTransform should be able to transform even if there are unseen columns in data."""
    data = get_input_data_without_nan()

    ht = HyperTransformer(data_type_transformers={'categorical': CategoricalTransformer})
    ht.fit(data)

    new_data = get_input_data_without_nan()
    new_column = pd.Series([6, 7, 8, 9])
    new_data['z'] = new_column
    transformed = ht.transform(new_data)
    reverse = ht.reverse_transform(transformed)

    expected_reversed = get_reversed()
    expected_reversed['z'] = new_column
    expected_reversed = expected_reversed.reindex(
        columns=['z', 'integer', 'float', 'categorical', 'bool', 'datetime', 'names'])
    pd.testing.assert_frame_equal(expected_reversed, reverse)


def test_subset_of_columns_nan_data():
    """HyperTransform should be able to transform a subset of the training columns.
>>>>>>> 61e26ef8

    Input:
        - A dataset with ``nan`` values.
        - A dictionary of which transformers to apply to each column of the data.

    Expected behavior:
        - It should fit, transform and reverse transform the dataset.
        - The reverse transform of the transformed value should return the original data.
    """
    data = pd.DataFrame({
        'col1': ['abc', np.nan],
        'col2': ['abc', 'abc']
    })

    transformers = {
        'col1': DummyTransformer()
    }

    ht = HyperTransformer(
        field_transformers=transformers,
        fill_value='filled_value',
    )
    ht.fit(data)

<<<<<<< HEAD
    subset = data[['col1']]
=======
    subset = get_reversed()[[data.columns[0]]]
>>>>>>> 61e26ef8
    transformed = ht.transform(subset)

    expected = pd.DataFrame({
        'col1.value': [1.0, 'filled_value'],
        'col1.is_null': [0, 1]
    })
    pd.testing.assert_frame_equal(
        transformed.sort_index(axis=1), expected.sort_index(axis=1), check_dtype=False)

    reversed_data = ht.reverse_transform(transformed)
    expected_reverse = pd.DataFrame({'col1': ['abc', np.nan]})
    pd.testing.assert_frame_equal(
        expected_reverse.sort_index(axis=1), reversed_data.sort_index(axis=1))


def test_hypertransformer_reverse_transform_subset():
    """Test the HyperTransformer when only a subset of the fitted data is reverse transformed.

    Input:
        - A dataset with ``nan`` values.
        - A dictionary of which transformers to apply to each column of the data.

    Expected behavior:
        - It should fit, transform and reverse transform the dataset.
        - The reverse transform of the transformed value should return the original data.
    """
    data = pd.DataFrame({
        'col1': ['abc', np.nan],
        'col2': ['abc', 'abc'],
        'col3': [np.nan, np.nan],
        'col4': [np.nan, 'abc']
    })

    transformers = {
        'col1': DummyTransformer(),
        'col2': DummyTransformer(),
        'col3': DummyTransformer(),
        'col4': DummyTransformer()
    }

    ht = HyperTransformer(
        field_transformers=transformers,
        fill_value='filled_value',
        null_column=True
    )
    ht.fit(data)

    transformed = ht.transform(data)

    expected = pd.DataFrame({
        'col1.value': [1.0, 'filled_value'],
        'col1.is_null': [0, 1],
        'col2.value': [1.0, 1.0],
        'col2.is_null': [0, 0],
        'col3.value': ['filled_value', 'filled_value'],
        'col3.is_null': [1, 1],
        'col4.value': ['filled_value', 1.0],
        'col4.is_null': [1, 0]
    })
    pd.testing.assert_frame_equal(
        transformed.sort_index(axis=1), expected.sort_index(axis=1), check_dtype=False)

    transformed_subset = transformed[['col1.value', 'col1.is_null', 'col3.value', 'col4.is_null']]
    reversed_data = ht.reverse_transform(transformed_subset)
    expected_reverse = pd.DataFrame({
        'col1': ['abc', np.nan],
        'col3': ['filled_value', 'filled_value']
    })
    pd.testing.assert_frame_equal(
        expected_reverse.sort_index(axis=1), reversed_data.sort_index(axis=1))<|MERGE_RESOLUTION|>--- conflicted
+++ resolved
@@ -165,7 +165,6 @@
     the ``default_transformers`` method will be used to determine which
     transformers to use for each field.
 
-<<<<<<< HEAD
     Setup:
         - `data_type_transformers` will be set to use the `CategoricalTransformer`
         for categorical data types so that the output is predictable.
@@ -217,27 +216,10 @@
         - A dict mapping each field to a transformer.
         - A dataframe with every data type.
 
-=======
-def test_hypertransformer_default_inputs():
-    """Test the HyperTransformer with default parameters.
-
-    This tests that if default parameters are provided to the HyperTransformer,
-    the ``default_transformers`` method will be used to determine which
-    transformers to use for each field.
-
-    Setup:
-        - `data_type_transformers` will be set to use the `CategoricalTransformer`
-        for categorical data types so that the output is predictable.
-
-    Input:
-        - A dataframe with every data type.
-
->>>>>>> 61e26ef8
     Expected behavior:
         - The transformed data should contain all the ML ready data.
         - The reverse transformed data should be the same as the input.
     """
-<<<<<<< HEAD
     field_transformers = {
         'integer': NumericalTransformer(dtype=np.int64),
         'float': NumericalTransformer(dtype=float),
@@ -255,7 +237,6 @@
 
     ht = HyperTransformer(field_transformers=field_transformers)
     ht.fit(data)
-    transformed = ht.transform(data)
 
     pd.testing.assert_frame_equal(
         transformed,
@@ -321,219 +302,6 @@
     })
     expected_reversed = data.copy()
 
-    ht = HyperTransformer(field_transformers=field_transformers, transform_nulls=False)
-    ht.fit(data)
-    transformed = ht.transform(data)
-
-    pd.testing.assert_frame_equal(
-        transformed,
-        expected_transformed
-    )
-
-    reverse_transformed = ht.reverse_transform(transformed)
-
-    pd.testing.assert_frame_equal(expected_reversed, reverse_transformed)
-
-
-def test_single_category():
-    ht = HyperTransformer(field_transformers={
-        'a': OneHotEncodingTransformer()
-    })
-    data = pd.DataFrame({
-        'a': ['a', 'a', 'a']
-    })
-
-    ht.fit(data)
-    transformed = ht.transform(data)
-
-    reverse = ht.reverse_transform(transformed)
-
-    pd.testing.assert_frame_equal(data, reverse)
-
-
-@pytest.mark.xfail()
-def test_dtype_category():
-    data = pd.DataFrame({'a': ['a', 'b', 'c']}, dtype='category')
-
-    ht = HyperTransformer()
-    ht.fit(data)
-
-    trans = ht.transform(data)
-
-    rever = ht.reverse_transform(trans)
-
-    pd.testing.assert_frame_equal(rever, data)
-
-
-def test_subset_of_columns():
-    """HyperTransform should be able to transform a subset of the training columns.
-
-    See https://github.com/sdv-dev/RDT/issues/152
-    """
-=======
-    index = random.shuffle(list(range(4)))
-    data = get_input_data_without_nan(index)
-    expected_transformed = data.drop('datetime', axis=1)
-    expected_transformed.columns = [
-        'integer.value',
-        'float.value',
-        'categorical.value',
-        'bool.value',
-        'names.value'
-    ]
-    expected_transformed = get_transformed_data(index)
-    expected_reversed = get_reversed(index)
-
-    ht = HyperTransformer(data_type_transformers={'categorical': CategoricalTransformer})
-    ht.fit(data)
-    transformed = ht.transform(data)
-
-    pd.testing.assert_frame_equal(transformed, expected_transformed)
-
-    reverse_transformed = ht.reverse_transform(transformed)
-
-    pd.testing.assert_frame_equal(expected_reversed, reverse_transformed)
-
-
-def test_hypertransformer_field_transformers():
-    """Test the HyperTransformer with ``field_transformers`` provided.
-
-    This tests that this transformers specified in the ``field_transformers``
-    argument are used. Any output of a transformer that is not ML ready (not
-    in the ``_transform_output_types`` list) should be recursively transformed
-    till it is.
-
-    Setup:
-        - The datetime column is set to use a dumm transformer that stringifies
-        the input. That output is then set to use the categorical transformer.
-
-    Input:
-        - A dict mapping each field to a transformer.
-        - A dataframe with every data type.
-
-    Expected behavior:
-        - The transformed data should contain all the ML ready data.
-        - The reverse transformed data should be the same as the input.
-    """
-    field_transformers = {
-        'integer': NumericalTransformer(dtype=np.int64),
-        'float': NumericalTransformer(dtype=float),
-        'categorical': CategoricalTransformer,
-        'bool': BooleanTransformer,
-        'datetime': DummyTransformerNotMLReady,
-        'datetime.value': CategoricalTransformer,
-        'names': CategoricalTransformer
-    }
->>>>>>> 61e26ef8
-    data = get_input_data_without_nan()
-    expected_transformed = get_transformed_data().rename(
-        columns={'datetime.value': 'datetime.value.value'})
-    expected_transformed['datetime.value.value'] = [0.375, 0.875, 0.375, 0.375]
-    expected_reversed = get_reversed()
-
-    ht = HyperTransformer(field_transformers=field_transformers)
-    ht.fit(data)
-
-<<<<<<< HEAD
-    subset = get_input_data_without_nan()[[data.columns[0]]]
-    transformed = ht.transform(subset)
-    reverse = ht.reverse_transform(transformed)
-
-    pd.testing.assert_frame_equal(subset, reverse)
-
-
-def test_with_unfitted_columns():
-    """HyperTransform should be able to transform even if there are unseen columns in data."""
-    data = get_input_data_without_nan()
-
-    ht = HyperTransformer(data_type_transformers={'categorical': CategoricalTransformer})
-    ht.fit(data)
-
-    new_data = get_input_data_without_nan()
-    new_column = pd.Series([6, 7, 8, 9])
-    new_data['z'] = new_column
-    transformed = ht.transform(new_data)
-    reverse = ht.reverse_transform(transformed)
-
-    expected_reversed = get_reversed()
-    expected_reversed['z'] = new_column
-    expected_reversed = expected_reversed.reindex(
-        columns=['z', 'integer', 'float', 'categorical', 'bool', 'datetime', 'names'])
-    pd.testing.assert_frame_equal(expected_reversed, reverse)
-
-
-def test_subset_of_columns_nan_data():
-    """HyperTransform should be able to transform a subset of the training columns.
-
-    See https://github.com/sdv-dev/RDT/issues/152
-    """
-    data = get_input_data_with_nan()
-=======
-    pd.testing.assert_frame_equal(
-        transformed,
-        expected_transformed
-    )
-
-    reverse_transformed = ht.reverse_transform(transformed)
-
-    pd.testing.assert_frame_equal(expected_reversed, reverse_transformed)
-
-
-def test_hypertransformer_field_transformers_multi_column_fields():
-    """Test the HyperTransformer with ``field_transformers`` provided.
-
-    This test will make sure that fields made up of multiple columns are
-    properly handled if they are specified in the ``field_transformers``
-    argument. If the field has one column that is derived from another
-    transformer, then the other transformer should be transformed and
-    the multi-column field should be handled when all its columns are
-    present.
-
-    Setup:
-        - A dummy transformer that takes in a column for day, year and
-        month and creates one numeric value from it.
-        - A dummy transformer that takes a string value and parses the
-        float from it.
->>>>>>> 61e26ef8
-
-    Input:
-        - A dict mapping each field to a dummy transformer.
-        - A dataframe with a nuerical year, month and day column as well
-        as a string year, month and day column.
-
-    Expected behavior:
-        - The transformed data should contain all the ML ready data.
-        - The reverse transformed data should be the same as the input.
-    """
-    data = pd.DataFrame({
-        'year': [2001, 2002, 2003],
-        'month': [1, 2, 3],
-        'day': [1, 2, 3],
-        'year_str': ['2001', '2002', '2003'],
-        'month_str': ['1', '2', '3'],
-        'day_str': ['1', '2', '3'],
-    })
-    field_transformers = {
-        ('year', 'month', 'day'): DummyTransformerMultiColumn,
-        'year_str': DummyTransformerNumerical,
-        'day_str': DummyTransformerNumerical,
-        'month_str': DummyTransformerNumerical,
-        ('year_str.value', 'month_str.value', 'day_str.value'): DummyTransformerMultiColumn
-    }
-    expected_transformed = pd.DataFrame({
-        'year#month#day.value': [
-            9.783072e+17,
-            1.012608e+18,
-            1.046650e+18
-        ],
-        'year_str.value#month_str.value#day_str.value.value': [
-            9.783072e+17,
-            1.012608e+18,
-            1.046650e+18
-        ]
-    })
-    expected_reversed = data.copy()
-
     ht = HyperTransformer(field_transformers=field_transformers)
     ht.fit(data)
 
@@ -632,7 +400,6 @@
     ``HyperTransformer``, but filling all the transformed ``np.nan`` values with the
     string ``'filled_value'``.
 
-<<<<<<< HEAD
     Input:
         - A dataset with ``nan`` values.
         - A dictionary of which transformers to apply to each column of the data.
@@ -655,11 +422,6 @@
         field_transformers=transformers,
         fill_value='filled_value',
         null_column=False
-=======
-    pd.testing.assert_frame_equal(
-        transformed,
-        expected_transformed
->>>>>>> 61e26ef8
     )
     ht.fit(data)
 
@@ -671,7 +433,6 @@
     pd.testing.assert_frame_equal(
         transformed.sort_index(axis=1), expected.sort_index(axis=1), check_dtype=False)
 
-<<<<<<< HEAD
     reversed_data = ht.reverse_transform(transformed)
     pd.testing.assert_frame_equal(data.sort_index(axis=1), reversed_data.sort_index(axis=1))
 
@@ -679,16 +440,10 @@
 class DummyFloatTransformer(BaseTransformer):
 
     OUTPUT_TYPES = {'value': 'float'}
-=======
-    reverse_transformed = ht.reverse_transform(transformed)
-
-    pd.testing.assert_frame_equal(expected_reversed, reverse_transformed)
->>>>>>> 61e26ef8
 
     def _fit(self, data):
         pass
 
-<<<<<<< HEAD
     def _transform(self, data):
         return data
 
@@ -733,11 +488,6 @@
     expected = pd.DataFrame({
         'col1.value': [1.0, 0.5, 0.5, 0.0],
         'col2.value': [1.0, 2.0, 1.0, 0.0]
-=======
-def test_single_category():
-    ht = HyperTransformer(field_transformers={
-        'a': OneHotEncodingTransformer()
->>>>>>> 61e26ef8
     })
     pd.testing.assert_frame_equal(transformed.sort_index(axis=1), expected.sort_index(axis=1))
 
@@ -798,7 +548,6 @@
 def test_hypertransformer_fill_value_object():
     """Test the HyperTransformer with ``fill_value = object``.
 
-<<<<<<< HEAD
     When ``fill_value`` is an object, like ``{'key': 'value'}``, it should behave like the
     normal ``HyperTransformer``, but filling all the transformed ``nan`` values with the
     ``{'key': 'value'}`` object.
@@ -925,20 +674,6 @@
 
     reversed_data = ht.reverse_transform(transformed)
     pd.testing.assert_frame_equal(data.sort_index(axis=1), reversed_data.sort_index(axis=1))
-=======
-@pytest.mark.xfail()
-def test_dtype_category():
-    data = pd.DataFrame({'a': ['a', 'b', 'c']}, dtype='category')
-
-    ht = HyperTransformer()
-    ht.fit(data)
-
-    trans = ht.transform(data)
-
-    rever = ht.reverse_transform(trans)
-
-    pd.testing.assert_frame_equal(rever, data)
->>>>>>> 61e26ef8
 
 
 def test_hypertransformer_fill_value_string_null_column_none():
@@ -1003,46 +738,15 @@
     ht = HyperTransformer()
     ht.fit(data)
 
-<<<<<<< HEAD
     transformed = ht.transform(data)
     pd.testing.assert_frame_equal(transformed, data)
-=======
-    subset = get_input_data_without_nan()[[data.columns[0]]]
-    transformed = ht.transform(subset)
-    reverse = ht.reverse_transform(transformed)
->>>>>>> 61e26ef8
 
     reversed_data = ht.reverse_transform(transformed)
     pd.testing.assert_frame_equal(data, reversed_data)
 
 
-<<<<<<< HEAD
 def test_hypertransformer_transform_subset():
     """Test the HyperTransformer when only a subset of the fitted data is transformed.
-=======
-def test_with_unfitted_columns():
-    """HyperTransform should be able to transform even if there are unseen columns in data."""
-    data = get_input_data_without_nan()
-
-    ht = HyperTransformer(data_type_transformers={'categorical': CategoricalTransformer})
-    ht.fit(data)
-
-    new_data = get_input_data_without_nan()
-    new_column = pd.Series([6, 7, 8, 9])
-    new_data['z'] = new_column
-    transformed = ht.transform(new_data)
-    reverse = ht.reverse_transform(transformed)
-
-    expected_reversed = get_reversed()
-    expected_reversed['z'] = new_column
-    expected_reversed = expected_reversed.reindex(
-        columns=['z', 'integer', 'float', 'categorical', 'bool', 'datetime', 'names'])
-    pd.testing.assert_frame_equal(expected_reversed, reverse)
-
-
-def test_subset_of_columns_nan_data():
-    """HyperTransform should be able to transform a subset of the training columns.
->>>>>>> 61e26ef8
 
     Input:
         - A dataset with ``nan`` values.
@@ -1067,11 +771,7 @@
     )
     ht.fit(data)
 
-<<<<<<< HEAD
     subset = data[['col1']]
-=======
-    subset = get_reversed()[[data.columns[0]]]
->>>>>>> 61e26ef8
     transformed = ht.transform(subset)
 
     expected = pd.DataFrame({
