--- conflicted
+++ resolved
@@ -106,31 +106,25 @@
 
         assert output == -1
 
-<<<<<<< HEAD
+    def test__learn_rounding_digits_all_nans(self):
+        """Test the _learn_rounding_digits method with data that is all NaNs.
+
+        If the data is all NaNs, expect that the output is None.
+
+        Input:
+        - An array of NaNs.
+        Output:
+        - None
+        """
+        data = np.array([np.nan, np.nan, np.nan, np.nan])
+
+        output = NumericalTransformer._learn_rounding_digits(data)
+
+        assert output is None
+
     def test__fit_rounding_none(self):
         """Test _fit rounding parameter with ``None``
 
-=======
-    def test__learn_rounding_digits_all_nans(self):
-        """Test the _learn_rounding_digits method with data that is all NaNs.
-
-        If the data is all NaNs, expect that the output is None.
-
-        Input:
-        - An array of NaNs.
-        Output:
-        - None
-        """
-        data = np.array([np.nan, np.nan, np.nan, np.nan])
-
-        output = NumericalTransformer._learn_rounding_digits(data)
-
-        assert output is None
-
-    def test__fit_rounding_none(self):
-        """Test _fit rounding parameter with ``None``
-
->>>>>>> 61e26ef8
         If the rounding parameter is set to ``None``, the ``_fit`` method
         should not set its ``rounding`` or ``_rounding_digits`` instance
         variables.
