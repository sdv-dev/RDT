import re
from unittest import TestCase
from unittest.mock import Mock, call, patch

import numpy as np
import pandas as pd
import pytest

from rdt import HyperTransformer
from rdt.errors import (
    ConfigNotSetError, InvalidConfigError, InvalidDataError, NotFittedError, TransformerInputError,
    TransformerProcessingError)
from rdt.transformers import (
    AnonymizedFaker, BinaryEncoder, FloatFormatter, FrequencyEncoder, LabelEncoder, RegexGenerator,
    UnixTimestampEncoder)
from rdt.transformers.base import BaseTransformer
from rdt.transformers.numerical import ClusterBasedNormalizer


class TestHyperTransformer(TestCase):

    def test__add_field_to_set_string(self):
        """Test the ``_add_field_to_set`` method.

        Test that ``field`` is added to the ``field_set``.

        Input:
            - a field name.
            - a set of field names.

        Expected behavior:
            - the passed field name should be added to the set of field names.
        """
        # Setup
        ht = HyperTransformer()
        field = 'abc'
        field_set = {'def', 'ghi'}

        # Run
        ht._add_field_to_set(field, field_set)

        # Assert
        assert field_set == {'abc', 'def', 'ghi'}

    def test__add_field_to_set_tuple(self):
        """Test the ``_add_field_to_set`` method when given a tuple.

        Test that each ``field`` name is added to the ``field_set``.

        Input:
            - a tuple of field names.
            - a set of field names.

        Expected behavior:
            - the passed field names should be added to the set of field names.
        """
        # Setup
        ht = HyperTransformer()
        field = ('abc', 'jkl')
        field_set = {'def', 'ghi'}

        # Run
        ht._add_field_to_set(field, field_set)

        # Assert
        assert field_set == {'abc', 'def', 'ghi', 'jkl'}

    def test__validate_field_transformers(self):
        """Test the ``_validate_field_transformers`` method.

        Tests that a ``ValueError`` is raised if a field has multiple
        definitions in the ``field_transformers`` dict.

        Setup:
            - field_transformers set to have duplicate definitions.

        Expected behavior:
            - A ``ValueError`` should be raised if a field is defined
            more than once.
        """
        # Setup
        int_transformer = Mock()
        float_transformer = Mock()

        field_transformers = {
            'integer': int_transformer,
            'float': float_transformer,
            ('integer',): int_transformer
        }
        ht = HyperTransformer()
        ht.field_transformers = field_transformers

        # Run / Assert
        error_msg = (
            r'Multiple transformers specified for the field \(\'integer\',\). '
            'Each field can have at most one transformer defined in field_transformers.'
        )

        with pytest.raises(ValueError, match=error_msg):
            ht._validate_field_transformers()

    @patch('rdt.hyper_transformer.HyperTransformer._create_multi_column_fields')
    @patch('rdt.hyper_transformer.HyperTransformer._validate_field_transformers')
    def test___init__(self, validation_mock, multi_column_mock):
        """Test create new instance of HyperTransformer"""
        # Run
        ht = HyperTransformer()

        # Asserts
        assert ht.field_sdtypes == {}
        assert ht.field_transformers == {}
        assert ht._specified_fields == set()
        assert ht._valid_output_sdtypes == ht._DEFAULT_OUTPUT_SDTYPES
        assert ht._transformers_sequence == []
        assert ht._output_columns == []
        assert ht._input_columns == []
        assert ht._fitted_fields == set()
        assert ht._fitted is False
        assert ht._modified_config is False
        multi_column_mock.assert_called_once()
        validation_mock.assert_called_once()

    def test__unfit(self):
        """Test the ``_unfit`` method.

        The ``_unfit`` method should reset most attributes of the HyperTransformer.

        Setup:
            - instance._fitted is set to True
            - instance._transformers_sequence is a list of transformers
            - instance._output_columns is a list of columns
            - instance._input_columns is a list of columns

        Expected behavior:
            - instance._fitted is set to False
            - instance._transformers_sequence is set to []
            - instance._output_columns is an empty list
            - instance._input_columns is an empty list
        """
        # Setup
        ht = HyperTransformer()
        ht._fitted = True
        ht._transformers_sequence = [BinaryEncoder(), FloatFormatter()]
        ht._output_columns = ['col1', 'col2']
        ht._input_columns = ['col3', 'col4']

        # Run
        ht._unfit()

        # Assert
        assert ht._fitted is False
        assert ht._transformers_sequence == []
        assert ht._fitted_fields == set()
        assert ht._output_columns == []
        assert ht._input_columns == []

    def test__create_multi_column_fields(self):
        """Test the ``_create_multi_column_fields`` method.

        This tests that the method goes through both the ``field_transformers``
        dict and ``field_sdtypes`` dict to find multi_column fields and map
        each column to its corresponding tuple.

        Setup:
            - instance.field_transformers will be populated with multi-column fields
            - instance.field_sdtypes will be populated with multi-column fields

        Output:
            - A dict mapping each column name that is part of a multi-column
            field to the tuple of columns in the field it belongs to.
        """
        # Setup
        ht = HyperTransformer()
        ht.field_transformers = {
            'a': BinaryEncoder,
            'b': UnixTimestampEncoder,
            ('c', 'd'): UnixTimestampEncoder,
            'e': FloatFormatter
        }
        ht.field_sdtypes = {
            'f': 'categorical',
            ('g', 'h'): 'datetime'
        }

        # Run
        multi_column_fields = ht._create_multi_column_fields()

        # Assert
        expected = {
            'c': ('c', 'd'),
            'd': ('c', 'd'),
            'g': ('g', 'h'),
            'h': ('g', 'h')
        }
        assert multi_column_fields == expected

    @patch('rdt.hyper_transformer.get_default_transformer')
    def test__learn_config(self, get_default_transformer_mock):
        """Test the ``_learn_config_method.

        Tests that the method learns the ``sdtype`` and ``transformer`` for every field
        that doesn't already have one. If it doesn't find a transformer it should use
        ``_default_sdtype_transformers`` and if that also doesn't have one it should use
        ``get_default_transformer``.

        Setup:
            - A mock for ``get_default_tranformer``.
            - ``field_transformers`` partially provided.
            - ``field_sdtypes`` partially provided.

        Input:
            - A DataFrame with multiple columns of different sdtypes.

        Side effects:
            - The appropriate ``sdtypes`` and ``transformers`` should be found.
        """
        # Setup
        data = self.get_data()
        data['pii'] = ['a', 'b', 'c', 'd']
        data['text'] = ['e', 'f', 'g', 'h']
        field_transformers = {
            'integer': FloatFormatter(),
            'float': ClusterBasedNormalizer(),
        }
        get_default_transformer_mock.side_effect = [
            LabelEncoder(),
            LabelEncoder(),
            UnixTimestampEncoder(),
            AnonymizedFaker(),
            RegexGenerator(),
        ]
        ht = HyperTransformer()
        ht.field_transformers = field_transformers
        ht.field_sdtypes = {
            'datetime': 'datetime',
            'pii': 'pii',
            'text': 'text'
        }
        ht._unfit = Mock()

        # Run
        ht._learn_config(data)

        # Assert
        assert ht.field_sdtypes == {
            'integer': 'numerical',
            'float': 'numerical',
            'bool': 'boolean',
            'categorical': 'categorical',
            'datetime': 'datetime',
            'pii': 'pii',
            'text': 'text',
        }

        assert isinstance(ht.field_transformers['integer'], FloatFormatter)
        assert isinstance(ht.field_transformers['float'], ClusterBasedNormalizer)
        assert isinstance(ht.field_transformers['categorical'], LabelEncoder)
        assert isinstance(ht.field_transformers['bool'], LabelEncoder)
        assert isinstance(ht.field_transformers['datetime'], UnixTimestampEncoder)
        assert isinstance(ht.field_transformers['pii'], AnonymizedFaker)
        assert isinstance(ht.field_transformers['text'], RegexGenerator)
        ht._unfit.assert_called_once()

    @patch('rdt.hyper_transformer.LOGGER')
    def test_detect_initial_config(self, logger_mock):
        """Test the ``detect_initial_config`` method.

        This tests that ``field_sdtypes`` and ``field_transformers`` are correctly set,
        ``_config_detected`` is set to True, and that the configuration is logged.

        Input:
            - A DataFrame.
        """
        # Setup
        ht = HyperTransformer()
        data = pd.DataFrame({
            'col1': [1, 2, np.nan],
            'col2': ['a', 'b', 'c'],
            'col3': [True, False, True],
            'col4': pd.to_datetime(['2010-02-01', '2010-01-01', '2010-02-01']),
            'col5': [1, 2, 3]
        })

        # Run
        ht.detect_initial_config(data)

        # Assert
        assert ht.field_sdtypes == {
            'col1': 'numerical',
            'col2': 'categorical',
            'col3': 'boolean',
            'col4': 'datetime',
            'col5': 'numerical'
        }

        field_transformers = {k: repr(v) for (k, v) in ht.field_transformers.items()}
        assert field_transformers == {
            'col1': 'FloatFormatter()',
            'col2': 'UniformEncoder()',
            'col3': 'UniformEncoder()',
            'col4': 'UnixTimestampEncoder()',
            'col5': 'FloatFormatter()'
        }

        expected_config = '\n'.join((
            '{',
            '    "sdtypes": {',
            '        "col1": "numerical",',
            '        "col2": "categorical",',
            '        "col3": "boolean",',
            '        "col4": "datetime",',
            '        "col5": "numerical"',
            '    },',
            '    "transformers": {',
            '        "col1": FloatFormatter(),',
            '        "col2": UniformEncoder(),',
            '        "col3": UniformEncoder(),',
            '        "col4": UnixTimestampEncoder(),',
            '        "col5": FloatFormatter()',
            '    }',
            '}'
        ))
        logger_mock.info.assert_has_calls([
            call('Detecting a new config from the data ... SUCCESS'),
            call('Setting the new config ... SUCCESS'),
            call('Config:'),
            call(expected_config)
        ])

    def test__fit_field_transformer(self):
        """Test the ``_fit_field_transformer`` method.

        This tests that the ``_fit_field_transformer`` behaves as expected.
        It should fit the transformer it is provided, loops through its
        outputs, transform the data if the output is not ML ready and call
        itself recursively if it can.

        Setup:
            The ``get_output_sdtypes`` method will return two outputs, one that
            is ML ready and one that isn't.

        Input:
            - A DataFrame with one column.
            - A column name to fit the transformer to.
            - A transformer.

        Output:
            - A DataFrame with columns that result from transforming the
            outputs of the original transformer.
        """
        # Setup
        data = pd.DataFrame({'a': [1, 2, 3]})
        transformed_data1 = pd.DataFrame({
            'a.out1': ['2', '4', '6'],
            'a.out2': [1, 2, 3]
        })
        transformer1 = Mock()
        transformer2 = Mock()
        transformer1.get_output_columns.return_value = ['a.out1', 'a.out2']
        transformer1.get_next_transformers.return_value = {
            'a.out1': transformer2,
            'a.out2': None
        }
        transformer1.transform.return_value = transformed_data1
        transformer2.get_output_columns.return_value = ['a.out1']
        transformer2.get_next_transformers.return_value = {
            'a.out1': None,
            'a.out1.is_null': None
        }
        transformer2.transform.return_value = transformed_data1
        ht = HyperTransformer()

        # Run
        out = ht._fit_field_transformer(data, 'a', transformer1)

        # Assert
        expected = pd.DataFrame({
            'a.out1': ['2', '4', '6'],
            'a.out2': [1, 2, 3]
        })
        pd.testing.assert_frame_equal(out, expected)
        transformer1.fit.assert_called_once()
        transformer1.transform.assert_called_once_with(data)
        transformer2.fit.assert_called_once()
        assert ht._transformers_sequence == [transformer1, transformer2]

    def test__fit_field_transformer_transformer_is_none(self):
        """Test the ``_fit_field_transformer`` method.

        Test that when a ``transformer`` is ``None`` the ``outputs`` are the same
        as the field.

        Setup:
            - Dataframe with a column.
            - HyperTransformer instance.

        Input:
            - A DataFrame with two columns.
            - A column name to fit the transformer to.
            - A ``None`` value as ``transformer``.

        Output:
            - input data.

        Side Effects:
            - ``ht._transformers_sequence`` has not been updated.
        """
        # Setup
        data = pd.DataFrame({'a': [1, 2, 3]})
        ht = HyperTransformer()

        # Run
        out = ht._fit_field_transformer(data, 'a', None)

        # Assert
        pd.testing.assert_frame_equal(out, data)
        assert ht._transformers_sequence == []

    @patch('rdt.hyper_transformer.warnings')
    def test__validate_all_fields_fitted(self, warnings_mock):
        """Test the ``_validate_all_fields_fitted`` method.

        Tests that the ``_validate_all_fields_fitted`` method raises a warning
        if there are fields in ``field_transformers`` that were not fitted.

        Setup:
            - A mock for warnings.
            - A mock for ``field_transformers`` with a misspelled field.
            - A mock for ``_fitted_fields`` containing the other fields.

        Expected behavior:
            - Warnings should be raised.
        """
        # Setup
        ht = HyperTransformer()
        ht._specified_fields = {'integer', 'float', 'categorical'}
        ht._fitted_fields = {'integer', 'float'}

        # Run
        ht._validate_all_fields_fitted()

        # Assert
        warnings_mock.warn.assert_called_once()

    def test__validate_config(self):
        """Test the ``_validate_config`` method.

        The method should throw a warnings if the ``sdtypes`` of any column name doesn't match
        the ``sdtype`` of its transformer.

        Setup:
            - A mock for warnings.

        Input:
            - A config with a transformers dict that has a transformer that doesn't match the
            sdtype for the same column in sdtypes dict.

        Expected behavior:
            - There should be a warning.
        """
        # Setup
        transformers = {
            'column1': FloatFormatter(),
            'column2': FrequencyEncoder()
        }
        sdtypes = {
            'column1': 'numerical',
            'column2': 'numerical'
        }
        config = {
            'sdtypes': sdtypes,
            'transformers': transformers
        }

        # Run
        error_msg = re.escape(
            "Some transformers you've assigned are not compatible with the sdtypes. "
            "Please change the following columns: ['column2']"
        )
        with pytest.raises(InvalidConfigError, match=error_msg):
            HyperTransformer._validate_config(config)

    @patch('rdt.hyper_transformer.warnings')
    def test__validate_config_no_warning(self, warnings_mock):
        """Test the ``_validate_config`` method with no warning.

        The method should not throw a warnings if the ``sdtypes`` of all columns match
        the ``sdtype`` of their transformers.

        Setup:
            - A mock for warnings.

        Input:
            - A config with a transformers dict that matches the sdtypes for each column.

        Expected behavior:
            - There should be no warning.
        """
        # Setup
        transformers = {
            'column1': FloatFormatter(),
            'column2': FrequencyEncoder()
        }
        sdtypes = {
            'column1': 'numerical',
            'column2': 'categorical'
        }
        config = {
            'sdtypes': sdtypes,
            'transformers': transformers
        }

        # Run
        HyperTransformer._validate_config(config)

        # Assert
        warnings_mock.warn.assert_not_called()

    def test__validate_config_invalid_key(self):
        """Test the ``_validate_config`` method.

        The method should crash if an unexpected key is present in the config.

        Input:
            - A config with an unexpected key.

        Expected behavior:
            - It should raise an error.
        """
        # Setup
        transformers = {
            'column1': FloatFormatter(),
            'column2': FrequencyEncoder()
        }
        sdtypes = {
            'column1': 'numerical',
            'column2': 'numerical'
        }
        config = {
            'sdtypes': sdtypes,
            'transformers': transformers,
            'unexpected': 10
        }

        # Run / Assert
        error_msg = re.escape(
            'Error: Invalid config. Please provide 2 dictionaries '
            "named 'sdtypes' and 'transformers'."
        )
        with pytest.raises(InvalidConfigError, match=error_msg):
            HyperTransformer._validate_config(config)

    def test__validate_config_missing_sdtypes(self):
        """Test the ``_validate_config`` method.

        The method should crash if ``sdytpes`` is missing from the config.

        Input:
            - A config with only ``transformers``.

        Expected behavior:
            - It should raise an error.
        """
        # Setup
        transformers = {
            'column1': FloatFormatter(),
            'column2': FrequencyEncoder()
        }
        config = {
            'transformers': transformers,
        }

        # Run / Assert
        error_msg = re.escape(
            'Error: Invalid config. Please provide 2 dictionaries '
            "named 'sdtypes' and 'transformers'."
        )
        with pytest.raises(InvalidConfigError, match=error_msg):
            HyperTransformer._validate_config(config)

    def test__validate_config_mismatched_columns(self):
        """Test the ``_validate_config`` method.

        The method should crash if ``sdytpes`` and ``transformers`` have different of columns.

        Input:
            - A config with mismatched ``transformers`` and ``sdtypes`` .

        Expected behavior:
            - It should raise an error.
        """
        # Setup
        sdtypes = {
            'column1': 'numerical',
            'column2': 'numerical'
        }
        transformers = {
            'column1': FloatFormatter(),
            'column3': FrequencyEncoder()
        }
        config = {
            'sdtypes': sdtypes,
            'transformers': transformers,
        }

        # Run / Assert
        error_msg = re.escape(
            "The column names in the 'sdtypes' dictionary must match the "
            "column names in the 'transformers' dictionary."
        )
        with pytest.raises(InvalidConfigError, match=error_msg):
            HyperTransformer._validate_config(config)

    def test__validate_config_invalid_sdtype(self):
        """Test the ``_validate_config`` method.

        The method should crash if ``sdytpes`` is passed non-supported values.

        Input:
            - A config with incorrect ``sdytpes``.

        Expected behavior:
            - It should raise an error.
        """
        # Setup
        sdtypes = {
            'column1': 'numerical',
            'column2': 'unexpected'
        }
        transformers = {
            'column1': FloatFormatter(),
            'column2': FrequencyEncoder()
        }
        config = {
            'sdtypes': sdtypes,
            'transformers': transformers,
        }

        # Run / Assert
        error_msg = re.escape(
            "Invalid sdtypes: ['unexpected']. If you are trying to use a "
            'premium sdtype, contact info@sdv.dev about RDT Add-Ons.'
        )
        with pytest.raises(InvalidConfigError, match=error_msg):
            HyperTransformer._validate_config(config)

    def test__validate_config_invalid_transformer(self):
        """Test the ``_validate_config`` method.

        The method should crash if ``transformers`` is passed non-supported values.

        Input:
            - A config with incorrect ``transformers``.

        Expected behavior:
            - It should raise an error.
        """
        # Setup
        sdtypes = {
            'column1': 'numerical',
            'column2': 'numerical'
        }
        transformers = {
            'column1': FloatFormatter(),
            'column2': 'unexpected'
        }
        config = {
            'sdtypes': sdtypes,
            'transformers': transformers,
        }

        # Run / Assert
        error_msg = re.escape(
            "Invalid transformers for columns: ['column2']. "
            'Please assign an rdt transformer instance to each column name.'
        )
        with pytest.raises(InvalidConfigError, match=error_msg):
            HyperTransformer._validate_config(config)

    def test_get_config(self):
        """Test the ``get_config`` method.

        The method should return a dictionary containing the following keys:
            - sdtypes: Maps to a dictionary that maps column names to ``sdtypes``.
            - transformers: Maps to a dictionary that maps column names to transformers.

        Setup:
            - Add entries to the ``field_sdtypes`` attribute.
            - Add entries to the ``field_transformers`` attribute.

        Output:
            - A dictionary with the key sdtypes mapping to the ``field_sdtypes`` attribute and
            the key transformers mapping to the ``field_transformers`` attribute.
        """
        # Setup
        ht = HyperTransformer()
        ht.field_transformers = {
            'column1': FloatFormatter(),
            'column2': FrequencyEncoder()
        }
        ht.field_sdtypes = {
            'column1': 'numerical',
            'column2': 'categorical'
        }

        # Run
        config = ht.get_config()

        # Assert
        expected_config = {
            'sdtypes': ht.field_sdtypes,
            'transformers': ht.field_transformers
        }
        assert config == expected_config

    def test_get_config_empty(self):
        """Test the ``get_config`` method when the config is empty.

        The method should return a dictionary containing the following keys:
            - sdtypes: Maps to a dictionary that maps column names to ``sdtypes``.
            - transformers: Maps to a dictionary that maps column names to transformers.

        Output:
            - A dictionary with the key sdtypes mapping to an empty dict and the key
            transformers mapping to an empty dict.
        """
        # Setup
        ht = HyperTransformer()

        # Run
        config = ht.get_config()

        # Assert
        expected_config = {
            'sdtypes': {},
            'transformers': {}
        }
        assert config == expected_config

    def test_set_config(self):
        """Test the ``set_config`` method.

        The method should set the ``instance.field_sdtypes``, and
        ``instance.field_transformers`` attributes based on the config.

        Setup:
            - Mock the ``_validate_config`` method so no warnings get raised.

        Input:
            - A dict with two keys:
                - transformers: Maps to a dict that maps column names to transformers.
                - sdtypes: Maps to a dict that maps column names to ``sdtypes``.

        Expected behavior:
            - The attributes , ``instance.field_sdtypes`` and ``instance.field_transformers``
            should be set.
        """
        # Setup
        transformers = {
            'column1': FloatFormatter(),
            'column2': FrequencyEncoder()
        }
        sdtypes = {
            'column1': 'numerical',
            'column2': 'categorical'
        }
        config = {
            'sdtypes': sdtypes,
            'transformers': transformers
        }
        ht = HyperTransformer()
        ht._validate_config = Mock()

        # Run
        ht.set_config(config)

        # Assert
        ht._validate_config.assert_called_once_with(config)
        assert ht.field_transformers == config['transformers']
        assert ht.field_sdtypes == config['sdtypes']

    @patch('rdt.hyper_transformer.warnings')
    def test_set_config_already_fitted(self, mock_warnings):
        """Test the ``set_config`` method.

        The method should raise a warning if the ``HyperTransformer`` has already been fit.

        Setup:
            - Mock the ``_validate_config`` method.
            - Mock warnings to make sure user warning is raised.
            - Set ``instance._fitted`` to True.

        Input:
            - A dict of two empty dicts.

        Expected behavior:
            - Warning should be raised to user.
        """
        # Setup

        config = {
            'sdtypes': {},
            'transformers': {}
        }
        ht = HyperTransformer()
        ht._fitted = True
        ht._validate_config = Mock()

        # Run
        ht.set_config(config)

        # Assert
        expected_warnings_msg = (
            'For this change to take effect, please refit your data using '
            "'fit' or 'fit_transform'."
        )
        mock_warnings.warn.assert_called_once_with(expected_warnings_msg)

    def get_data(self):
        return pd.DataFrame({
            'integer': [1, 2, 1, 3],
            'float': [0.1, 0.2, 0.1, 0.1],
            'categorical': ['a', 'a', 'b', 'a'],
            'bool': [False, False, True, False],
            'datetime': pd.to_datetime(['2010-02-01', '2010-01-01', '2010-02-01', '2010-01-01'])
        })

    def get_transformed_data(self):
        return pd.DataFrame({
            'integer.out': [1, 2, 1, 3],
            'float': [0.1, 0.2, 0.1, 0.1],
            'categorical': [0.375, 0.375, 0.875, 0.375],
            'bool': [0.0, 0.0, 1.0, 0.0],
            'datetime': [
                1.2649824e+18,
                1.262304e+18,
                1.2649824e+18,
                1.262304e+18
            ]
        })

    def test__validate_detect_config_called(self):
        """Test the ``_validate_detect_config_called`` method.

        Tests that the ``_validate_detect_config_called`` method raises an error
        when no values are passed to ``field_transformers`` and ``field_sdtypes``.

        Expected behavior:
            - An error should be raised.
        """
        # Setup
        ht = HyperTransformer()
        error_msg = (
            "No config detected. Set the config using 'set_config' or pre-populate "
            "it automatically from your data using 'detect_initial_config' prior to "
            'fitting your data.'
        )

        # Run / Assert
        with pytest.raises(ConfigNotSetError, match=error_msg):
            ht._validate_detect_config_called(pd.DataFrame())

    def test__validate_detect_config_called_incorrect_data(self):
        """Test the ``_validate_detect_config_called`` method.

        Setup:
            - Mock the ``_validate_config_exists`` method.

        Expected behavior:
            - A error should be raised.
        """
        # Setup
        ht = HyperTransformer()
        ht._validate_config_exists = Mock()
        ht._validate_config_exists.return_value = True
        ht.field_sdtypes = {'col1': 'float', 'col2': 'categorical'}
        data = pd.DataFrame({'col1': [1, 2], 'col3': ['a', 'b']})
        error_msg = re.escape(
            'The data you are trying to fit has different columns than the original '
            "detected data (unknown columns: ['col3']). Column names and their "
            "sdtypes must be the same. Use the method 'get_config()' to see the expected "
            'values.'
        )

        # Run / Assert
        with pytest.raises(InvalidDataError, match=error_msg):
            ht._validate_detect_config_called(data)

    def test__validate_detect_config_called_missing_columns(self):
        """Test the ``_validate_detect_config_called`` method.

        Tests that the ``_validate_detect_config_called`` method raises a ``NotFittedError``
        if any column names passed to ``fit`` are not present in the ones passed to
        ``detect_initial_config``.

        Expected behavior:
            - A ``NotFittedError`` should be raised.
        """
        # Setup
        ht = HyperTransformer()
        ht.field_sdtypes = {'col1': 'float', 'col2': 'categorical'}
        data = pd.DataFrame({'col1': [1, 2]})
        error_msg = re.escape(
            'The data you are trying to fit has different columns than the original '
            'detected data. Column names and their sdtypes must be the same. Use the '
            "method 'get_config()' to see the expected values."
        )

        # Run / Assert
        with pytest.raises(InvalidDataError, match=error_msg):
            ht._validate_detect_config_called(data)

    def test_fit(self):
        """Test the ``fit`` method.

        Tests that the ``fit`` method loops through the fields in ``field_transformers``
        and ``field_sdtypes`` that are in the data.

        Setup:
            - A mock for ``_fit_field_transformer``.
            - A mock for ``_field_in_set``.
            - A mock for ``_validate_detect_config_called``.

        Input:
            - A DataFrame with multiple columns of different sdtypes.

        Expected behavior:
            - The ``_fit_field_transformer`` mock should be called with the correct
            arguments in the correct order.
        """
        # Setup
        int_transformer = Mock()
        int_out_transformer = Mock()
        float_transformer = Mock()
        categorical_transformer = Mock()
        bool_transformer = Mock()
        datetime_transformer = Mock()

        data = self.get_data()
        field_transformers = {
            'integer': int_transformer,
            'float': float_transformer,
            'integer.out': int_out_transformer,
            'bool': bool_transformer,
            'categorical': categorical_transformer,
            'datetime': datetime_transformer
        }

        ht = HyperTransformer()
        ht.field_transformers = field_transformers
        ht._fit_field_transformer = Mock()
        ht._fit_field_transformer.return_value = data
        ht._field_in_set = Mock()
        ht._field_in_set.side_effect = [True, True, False, False, False]
        ht._validate_all_fields_fitted = Mock()
        ht._validate_detect_config_called = Mock()
        ht._unfit = Mock()

        # Run
        ht.fit(data)

        # Assert
        ht._fit_field_transformer.call_args_list == [
            call(data, 'integer', int_transformer),
            call(data, 'float', float_transformer),
            call(data, 'categorical', categorical_transformer),
            call(data, 'bool', bool_transformer),
            call(data, 'datetime', datetime_transformer)
        ]
        ht._validate_all_fields_fitted.assert_called_once()
        ht._validate_detect_config_called.assert_called_once()
        ht._unfit.assert_called_once()

    def test_fit_warns(self):
        """Test it warns when different transformer instances produce the same column name.

        Setup:
            Two chained transformers, where the first generates the columns 'col' and 'col.is_null'
            and the second takes 'col' and generates 'col.is_null'.
        """
        # Setup
        class DummyTransformer2(BaseTransformer):
            INPUT_SDTYPE = 'numerical'

            def __init__(self):
                super().__init__()
                self.output_properties = {'is_null': {'sdtype': 'float', 'next_transformer': None}}

            def _fit(self, _):
                ...

            def _transform(self, data):
                return data.to_numpy()

        class DummyTransformer1(BaseTransformer):
            INPUT_SDTYPE = 'numerical'

            def __init__(self):
                super().__init__()
                self.output_properties = {
                    'is_null': {'sdtype': 'float', 'next_transformer': None},
                    None: {'sdtype': 'float', 'next_transformer': DummyTransformer2()}
                }

            def _fit(self, _):
                ...

            def _transform(self, data):
                return np.array([[4, 1], [5, 2], [6, 3]])

        ht = HyperTransformer()
        data = pd.DataFrame({'col': [1, 2, 3]})
        ht.set_config(
            {'sdtypes': {'col': 'numerical'}, 'transformers': {'col': DummyTransformer1()}})

        # Run and Assert
        warn_msg = re.escape(
            "The output columns {'col.is_null'} generated by the DummyTransformer2 "
            'transformer already exist in the data (or they have already been generated '
            "by some other transformer). Appending a '#' to the column name to distinguish "
            'between them.'
        )
        with pytest.warns(UserWarning, match=warn_msg):
            ht.fit(data)

    def test_fit_warns_columns_in_data(self):
        """Test it warns when transformers generate columns which already exist in the data."""
        # Setup
        ht = HyperTransformer()
        data = pd.DataFrame({'col': [1, np.nan, 3], 'col.is_null': [1, 2, 3]})
        ht.detect_initial_config(data)
        ht.field_transformers['col'] = FloatFormatter(model_missing_values=True)

        # Run and Assert
        warn_msg = re.escape(
            "The output columns {'col.is_null'} generated by the FloatFormatter "
            'transformer already exist in the data (or they have already been generated '
            "by some other transformer). Appending a '#' to the column name to distinguish "
            'between them.'
        )
        with pytest.warns(UserWarning, match=warn_msg):
            ht.fit(data)

    def test_transform(self):
        """Test the ``transform`` method.

        Tests that ``transform`` loops through the ``_transformers_sequence``
        and calls ``transformer.transform`` in the correct order.

        Setup:
            - The ``_transformers_sequence`` will be hardcoded with a list
            of transformer mocks.
            - The ``_input_columns`` will be hardcoded.
            - The ``_output_columns`` will be hardcoded.
            - The ``_fitted`` attribute will be set to True.
            - The ``_validate_detect_config_called`` method will be mocked.

        Input:
            - A DataFrame of multiple sdtypes.

        Output:
            - The transformed DataFrame with the correct columns dropped.
        """
        # Setup
        int_transformer = Mock()
        int_out_transformer = Mock()
        float_transformer = Mock()
        categorical_transformer = Mock()
        bool_transformer = Mock()
        datetime_transformer = Mock()
        data = self.get_data()
        transformed_data = self.get_transformed_data()
        datetime_transformer.transform.return_value = transformed_data
        ht = HyperTransformer()
        ht._validate_detect_config_called = Mock()
        ht._validate_detect_config_called.return_value = True
        ht._fitted = True
        ht._transformers_sequence = [
            int_transformer,
            int_out_transformer,
            float_transformer,
            categorical_transformer,
            bool_transformer,
            datetime_transformer
        ]
        ht.field_sdtypes = {'col1': 'categorical'}
        ht._input_columns = list(data.columns)
        expected = self.get_transformed_data()
        ht._output_columns = list(expected.columns)

        # Run
        transformed = ht.transform(data)

        # Assert
        pd.testing.assert_frame_equal(transformed, expected)
        int_transformer.transform.assert_called_once()
        int_out_transformer.transform.assert_called_once()
        float_transformer.transform.assert_called_once()
        categorical_transformer.transform.assert_called_once()
        bool_transformer.transform.assert_called_once()
        datetime_transformer.transform.assert_called_once()

    def test_fit_updates_field_transformers(self):
        """Test it updates the  ``field_transformers`` dict with the actual instance."""
        # Setup
        ht = HyperTransformer()
        data = pd.DataFrame({'col': [1, 2, 3]})
        ff = FloatFormatter()

        # Run
        ht.set_config({'sdtypes': {'col': 'numerical'}, 'transformers': {'col': ff}})
        ht.fit(data)

        # Assert
        assert ht.get_config()['transformers']['col'] == ff

    def test_transform_raises_error_no_config(self):
        """Test that ``transform`` raises an error.

        The ``transform`` method should raise a error if the ``config`` is empty.

        Input:
            - A DataFrame of multiple sdtypes.

        Expected behavior:
            - A error is raised.
        """
        # Setup
        data = self.get_data()
        ht = HyperTransformer()

        # Run
        expected_msg = ("No config detected. Set the config using 'set_config' or pre-populate "
                        "it automatically from your data using 'detect_initial_config' prior to "
                        'fitting your data.')
        with pytest.raises(ConfigNotSetError, match=expected_msg):
            ht.transform(data)

    def test_transform_raises_error_if_not_fitted(self):
        """Test that ``transform`` raises an error.

        The ``transform`` method should raise a ``NotFittedError`` if the
        ``HyperTransformer`` was not fitted.

        Setup:
            - The ``_fitted`` attribute will be False.
            - The ``_validate_config_exists`` method will be mocked.

        Input:
            - A DataFrame of multiple sdtypes.

        Expected behavior:
            - A ``NotFittedError`` is raised.
        """
        # Setup
        data = self.get_data()
        ht = HyperTransformer()
        ht._validate_config_exists = Mock()
        ht._validate_config_exists.return_value = True
        ht._fitted = False

        # Run
        with pytest.raises(NotFittedError):
            ht.transform(data)

    def test_transform_with_subset(self):
        """Test the ``transform`` method with a subset of the data.

        Tests that the ``transform`` method raises a error if any column names passed
        to ``fit`` are not in the ones passed to ``transform``.

        Setup:
            - Mock the ``_validate_config_exists`` method.
            - Set the ``_input_columns``.

        Input:
            - A dataframe with a subset of the fitted columns.

        Expected behavior:
            - A error should be raised.
        """
        # Setup
        ht = HyperTransformer()
        ht._validate_config_exists = Mock()
        ht._validate_config_exists.return_value = True
        ht._fitted = True
        ht._input_columns = ['col1', 'col2']
        data = pd.DataFrame({'col1': [1, 2]})

        # Run / Assert
        expected_msg = re.escape(
            'The data you are trying to transform has different columns than the original '
            'data. Column names and their sdtypes must be the same. Use the method '
            "'get_config()' to see the expected values."
        )
        with pytest.raises(InvalidDataError, match=expected_msg):
            ht.transform(data)

    def test_transform_with_unknown_columns(self):
        """Test the ``transform`` method unknown columns.

        Tests that the ``transform`` method raises a error if any column names passed
        to ``transform`` weren't seen in the fit.

        Setup:
            - Mock the ``_validate_config_exists`` method.
            - Set the ``_input_columns``.

        Input:
            - A dataframe with unknown columns.

        Expected behavior:
            - A error should be raised.
        """
        # Setup
        ht = HyperTransformer()
        ht._validate_config_exists = Mock()
        ht._validate_config_exists.return_value = True
        ht._fitted = True
        ht._input_columns = ['col1']
        data = pd.DataFrame({'col1': [1, 2], 'col2': [3, 4]})

        # Run / Assert
        expected_msg = re.escape(
            'The data you are trying to transform has different columns than the original '
            'data. Column names and their sdtypes must be the same. Use the method '
            "'get_config()' to see the expected values."
        )
        with pytest.raises(InvalidDataError, match=expected_msg):
            ht.transform(data)

    def test_transform_subset(self):
        """Test the ``transform_subset`` method with a subset of the data.

        Setup:
            - Mock the ``_transform`` method.

        Input:
            - A dataframe with a subset of the fitted columns.

        Expected behavior:
            - ``_reverse_transform`` is called with the correct parameters.
        """
        # Setup
        ht = HyperTransformer()
        ht._validate_detect_config_called = Mock()
        ht._validate_detect_config_called.return_value = True
        ht._fitted = True
        ht._transform = Mock()
        data = pd.DataFrame({'col1': [1, 2]})

        # Run
        ht.transform_subset(data)

        # Assert
        ht._transform.assert_called_once_with(data, prevent_subset=False)

    def test_transform_subset_with_unknown_columns(self):
        """Test the ``transform_subset`` method unknown columns.

        Tests that the ``transform_subset`` method raises a error if any column names passed
        to ``transform`` weren't seen in the fit.

        Setup:
            - Mock the ``_validate_config_exists`` method.
            - Set the ``_input_columns``.

        Input:
            - A dataframe with unknown columns.

        Expected behavior:
            - A error should be raised.
        """
        # Setup
        ht = HyperTransformer()
        ht._validate_config_exists = Mock()
        ht._validate_config_exists.return_value = True
        ht._fitted = True
        ht._input_columns = ['col1']
        data = pd.DataFrame({'col1': [1, 2], 'col2': [3, 4]})

        # Run / Assert
        expected_msg = re.escape(
            "Unexpected column names in the data you are trying to transform: ['col2']. "
            "Use 'get_config()' to see the acceptable column names."
        )
        with pytest.raises(InvalidDataError, match=expected_msg):
            ht.transform_subset(data)

    def test_fit_transform(self):
        """Test call fit_transform"""
        # Run
        transformer = Mock()

        HyperTransformer.fit_transform(transformer, pd.DataFrame())

        # Asserts
        expect_call_count_fit = 1
        expect_call_count_transform = 1
        expect_call_args_fit = pd.DataFrame()
        expect_call_args_transform = pd.DataFrame()

        assert transformer.fit.call_count == expect_call_count_fit
        pd.testing.assert_frame_equal(
            transformer.fit.call_args[0][0],
            expect_call_args_fit
        )

        assert transformer.transform.call_count == expect_call_count_transform
        pd.testing.assert_frame_equal(
            transformer.transform.call_args[0][0],
            expect_call_args_transform
        )

    def test_reset_randomization(self):
        """Test ``reset_randomization``.

        Test that ``reset_randomization`` calls the expected transformers and their
        ``reset_randomization`` method.
        """
        # Setup
        instance = Mock()
        instance._fitted = True
        instance._modified_config = False
        instance._subset.return_value = False

        transformer_id = Mock()
        transformer_id.is_generator.return_value = True
        transformer_random_element = Mock()
        transformer_random_element.is_generator.return_value = True
        transformer_name = Mock()
        transformer_name.is_generator.return_value = False

        instance.field_transformers = {
            'id': transformer_id,
            'random_element': transformer_random_element,
            'name': transformer_name,
            'label': None
        }

        # Run
        HyperTransformer.reset_randomization(instance)

        # Assert
        transformer_id.reset_randomization.assert_called_once_with()
        transformer_random_element.reset_randomization.assert_called_once_with()
        transformer_name.reset_randomization.assert_called_once_with()

    def test_create_anonymized_columns(self):
        """Test ``create_anonymized_columns``.

        Test that ``create_anonymized_columns`` calls the expected transformers and generates
        new data.

        Setup:
            - Instance of ``HyperTransformer``.

        Mock:
            - Mock a transformer to return a ``dataframe``.

        Input:
            - ``num_rows`` 10.
            - ``column_names`` a list with two columns.

        Output:
            - Dataframe with newly generated data from the return values of the transformers.
        """
        # Setup
        instance = Mock()
        instance._fitted = True
        instance._modified_config = False
        instance._subset.return_value = False
        instance.random_state = {}

        random_element = AnonymizedFaker(
            function_name='random_element',
            function_kwargs={'elements': ['a']}
        )
        random_element.columns = ['random_element']
        random_element.output_columns = []
        random_element.set_random_state(np.random.RandomState(42), 'reverse_transform')

        regex_id = RegexGenerator(regex_format='id_[0-9]')
        regex_id.reset_randomization()
        regex_id.columns = ['id']
        regex_id.output_columns = []

        instance.field_transformers = {
            'id': regex_id,
            'random_element': random_element
        }

        # Run
        output = HyperTransformer.create_anonymized_columns(
            instance,
            num_rows=5,
            column_names=['id', 'random_element']
        )

        # Assert
        expected_output = pd.DataFrame({
            'id': ['id_0', 'id_1', 'id_2', 'id_3', 'id_4'],
            'random_element': ['a', 'a', 'a', 'a', 'a']
        })
        pd.testing.assert_frame_equal(output, expected_output)

    def test_create_anonymized_columns_not_fitted(self):
        """Test ``create_anonymized_columns`` when the ``HyperTransformer`` is not fitted.

        Expecting an error to be raised if the ``HyperTransformer`` is not fitted.

        Setup:
            - An instance of ``HyperTransformer`` without being fitted.

        Expected behavior:
            - ``NotFittedError`` is raised.
        """
        # Setup
        ht = HyperTransformer()

        # Run / Assert
        error_msg = re.escape(
            'The HyperTransformer is not ready to use. Please fit your data first using '
            "'fit' or 'fit_transform'."
        )
        with pytest.raises(NotFittedError, match=error_msg):
            ht.create_anonymized_columns(num_rows=10, column_names=['a'])

    def test_create_anonymized_columns_num_rows_error(self):
        """Test ``create_anonymized_columns``.

        Test the ``create_anonymized_columns`` with ``num_rows`` being a string or a number
        below or equal to ``0``.

        Setup:
            - Instance of ``HyperTransformer``.

        Mock:
            - Mock the instance to represent a fitted state.

        Input:
            - ``num_rows`` being a string, ``column_names`` to be ``['a']``.
            - ``num_rows`` being a 0, ``column_names`` to be ``['a']``.
            - ``num_rows`` being a negative number, ``column_names`` to be ``['a']``.

        Expected behavior:
            - error is raised.
        """
        # Setup
        instance = Mock()
        instance._fitted = True
        instance._modified_config = False

        # Run / Assert
        error_msg = re.escape("Parameter 'num_rows' must be an integer greater than 0.")
        with pytest.raises(ValueError, match=error_msg):
            HyperTransformer.create_anonymized_columns(instance, num_rows='a', column_names=['a'])

        with pytest.raises(ValueError, match=error_msg):
            HyperTransformer.create_anonymized_columns(instance, num_rows=0, column_names=['a'])

        with pytest.raises(ValueError, match=error_msg):
            HyperTransformer.create_anonymized_columns(instance, num_rows=-1, column_names=['a'])

    def test_create_anonymized_columns_invalid_columns(self):
        """Test ``create_anonymized_columns``.

        Test the ``create_anonymized_columns`` with ``column_names`` being unknown to the
        ``HyperTransformer``.

        Setup:
            - Instance of ``HyperTransformer``.

        Mock:
            - Mock the instance to represent a fitted state.

        Input:
            - ``num_rows`` being a number.
            - ``column_names`` being a list of strings that do not represent a column in the
              ``HyperTransformer``.

        Expected behavior:
            - error is raised.
        """
        # Setup
        instance = HyperTransformer()
        instance._fitted = True
        instance._modified_config = False
        instance._input_columns = ['cc', 'user_id']

        # Run / Assert
        error_msg = re.escape(
            "Unknown column name ['credit_card', 'id']. Use 'get_config()' to see "
            'a list of valid column names.'
        )
        with pytest.raises(InvalidConfigError, match=error_msg):
            instance.create_anonymized_columns(num_rows=10, column_names=['credit_card', 'id'])

    def test_create_anonymized_columns_invalid_transformers(self):
        """Test ``create_anonymized_columǹs`` with transformers that do not generate data.

        Test that an error is being raised when a transformer is not a generator.

        Setup:
            - Instance of ``HyperTransformer``.

        Mock:
            - Mock the instance to represent a fitted state.

        Input:
            - ``num_rows`` being a number.
            - ``column_names`` being a list of strings.

        Expected behavior:
            - error is raised.
        """
        instance = Mock()
        instance._fitted = True
        instance._modified_config = False
        instance._subset.return_value = False

        instance.field_transformers = {
            'datetime': FloatFormatter(),
            'random_element': FloatFormatter()
        }

        # Run / Assert
        error_msg = re.escape(
            "Column 'datetime' cannot be anonymized. All columns must be assigned to "
            "'AnonymizedFaker', 'RegexGenerator' or other ``generator``. Use "
            "'get_config()' to see the current transformer assignments."
        )
        with pytest.raises(TransformerProcessingError, match=error_msg):
            HyperTransformer.create_anonymized_columns(
                instance,
                num_rows=5,
                column_names=['datetime', 'random_element']
            )

    def test_reverse_transform(self):
        """Test the ``reverse_transform`` method.

        Tests that ``reverse_transform`` loops through the ``_transformers_sequence``
        in reverse order and calls ``transformer.reverse_transform``.

        Setup:
            - The ``_transformers_sequence`` will be hardcoded with a list
            of transformer mocks.
            - The ``_output_columns`` will be hardcoded.
            - The ``_input_columns`` will be hardcoded.

        Input:
            - A DataFrame of multiple sdtypes.

        Output:
            - The reverse transformed DataFrame with the correct columns dropped.
        """
        # Setup
        int_transformer = Mock()
        int_out_transformer = Mock()
        float_transformer = Mock()
        categorical_transformer = Mock()
        bool_transformer = Mock()
        datetime_transformer = Mock()
        data = self.get_transformed_data()
        int_transformer.reverse_transform.return_value = data
        ht = HyperTransformer()
        ht._validate_config_exists = Mock()
        ht._validate_config_exists.return_value = True
        ht._fitted = True
        ht._transformers_sequence = [
            int_transformer,
            int_out_transformer,
            float_transformer,
            categorical_transformer,
            bool_transformer,
            datetime_transformer
        ]
        ht._output_columns = list(data.columns)
        ht._input_columns = list(data.columns)

        # Run
        reverse_transformed = ht.reverse_transform(data)

        # Assert
        pd.testing.assert_frame_equal(reverse_transformed, data)
        int_transformer.reverse_transform.assert_called_once()
        int_out_transformer.reverse_transform.assert_called_once()
        float_transformer.reverse_transform.assert_called_once()
        categorical_transformer.reverse_transform.assert_called_once()
        bool_transformer.reverse_transform.assert_called_once()
        datetime_transformer.reverse_transform.assert_called_once()

    def test_reverse_transform_subset_with_generators(self):
        """Test the ``reverse_transform`` method.

        Tests that ``reverse_transform`` loops through the ``_transformers_sequence``
        in reverse order and calls ``transformer.reverse_transform`` if they have
        ``output_columns``.

        Setup:
            - The ``_transformers_sequence`` will be hardcoded with a list
              of transformer mocks and one of them is a ``generator``
              (does not have ``output_columns``).
            - The ``_output_columns`` will be hardcoded.
            - The ``_input_columns`` will be hardcoded.

        Input:
            - A DataFrame of multiple sdtypes.

        Output:
            - The reverse transformed DataFrame with the correct columns dropped.

        Side Effects:
            - Only the transformers with ``get_output_columns`` will be called.
        """
        # Setup
        int_transformer = Mock()
        float_transformer = Mock()
        generator_transformer = Mock()
        int_transformer.get_output_columns.return_value = ['integer.out']
        float_transformer.get_output_columns.return_value = ['float']
        generator_transformer.get_output_columns.return_value = []

        reverse_transformed_data = self.get_transformed_data()
        float_transformer.reverse_transform = lambda x: x
        int_transformer.reverse_transform.return_value = reverse_transformed_data

        ht = HyperTransformer()
        ht._validate_config_exists = Mock()
        ht._validate_config_exists.return_value = True
        ht._fitted = True
        ht._transformers_sequence = [
            int_transformer,
            float_transformer,
            generator_transformer
        ]
        ht._output_columns = list(reverse_transformed_data.columns)
        ht._input_columns = list(reverse_transformed_data.columns)

        # Run
        reverse_transformed = ht.reverse_transform_subset(reverse_transformed_data)

        # Assert
        pd.testing.assert_frame_equal(reverse_transformed, reverse_transformed_data)
        int_transformer.reverse_transform.assert_called_once()
        generator_transformer.reverse_transform.assert_not_called()

    def test_reverse_transform_raises_error_no_config(self):
        """Test that ``reverse_transform`` raises an error.

        The ``reverse_transform`` method should raise a error if the config is empty.

        Input:
            - A DataFrame of multiple sdtypes.

        Expected behavior:
            - A ``NotFittedError`` is raised.
        """
        # Setup
        data = self.get_transformed_data()
        ht = HyperTransformer()

        # Run
        expected_msg = ("No config detected. Set the config using 'set_config' or pre-populate "
                        "it automatically from your data using 'detect_initial_config' prior to "
                        'fitting your data.')
        with pytest.raises(ConfigNotSetError, match=expected_msg):
            ht.reverse_transform(data)

    def test_reverse_transform_raises_error_if_not_fitted(self):
        """Test that ``reverse_transform`` raises an error.

        The ``reverse_transform`` method should raise a ``NotFittedError`` if the
        ``_transformers_sequence`` is empty.

        Setup:
            - The ``_fitted`` attribute will be False.
            - Mock the ``_validate_config_exists`` method.

        Input:
            - A DataFrame of multiple sdtypes.

        Expected behavior:
            - A ``NotFittedError`` is raised.
        """
        # Setup
        data = self.get_transformed_data()
        ht = HyperTransformer()
        ht._validate_config_exists = Mock()
        ht._validate_config_exists.return_value = True
        ht._fitted = False

        # Run
        with pytest.raises(NotFittedError):
            ht.reverse_transform(data)

    def test_reverse_transform_with_subset(self):
        """Test the ``reverse_transform`` method with a subset of the data.

        Tests that the ``reverse_transform`` method raises a error if any column names
        generated in ``transform`` are not in the data.

        Setup:
            - Mock the ``_validate_config_exists`` method.
            - Set the ``_output_columns``.

        Input:
            - A dataframe with a subset of the transformed columns.

        Expected behavior:
            - A error should be raised.
        """
        # Setup
        ht = HyperTransformer()
        ht._validate_config_exists = Mock()
        ht._validate_config_exists.return_value = True
        ht._fitted = True
        ht._output_columns = ['col1', 'col2']
        data = pd.DataFrame({'col1': [1, 2]})

        # Run / Assert
        expected_msg = (
            'You must provide a transformed dataset with all the columns from the original data.'
        )
        with pytest.raises(InvalidDataError, match=expected_msg):
            ht.reverse_transform(data)

    def test_reverse_transform_with_unknown_columns(self):
        """Test the ``reverse_transform`` method with unknown columns.

        Tests that the ``reverse_transform`` method raises a error if any column names
        in the data aren't expected in ``_output_columns``.

        Setup:
            - Mock the ``_validate_config_exists`` method.
            - Set the ``_output_columns``.

        Input:
            - A dataframe with an unseen column.

        Expected behavior:
            - A error should be raised.
        """
        # Setup
        ht = HyperTransformer()
        ht._validate_config_exists = Mock()
        ht._validate_config_exists.return_value = True
        ht._fitted = True
        ht._output_columns = ['col1']
        data = pd.DataFrame({'col1': [1, 2], 'col2': [3, 4]})

        # Run / Assert
        expected_msg = re.escape(
            'There are unexpected column names in the data you are trying to transform. '
            "A reverse transform is not defined for ['col2']."
        )
        with pytest.raises(InvalidDataError, match=expected_msg):
            ht.reverse_transform(data)

    def test_reverse_transform_subset(self):
        """Test the ``reverse_transform_subset`` method with a subset of the data.

        Setup:
            - Mock the ``_validate_detect_config_called`` method.
            - Mock the ``_reverse_transform`` method.

        Input:
            - A dataframe with a subset of the transformed columns.

        Expected behavior:
            - ``_reverse_transform`` called with the right parameters.
        """
        # Setup
        ht = HyperTransformer()
        ht._validate_detect_config_called = Mock()
        ht._validate_detect_config_called.return_value = True
        ht._fitted = True
        ht._reverse_transform = Mock()
        data = pd.DataFrame({'col1': [1, 2]})

        # Run
        ht.reverse_transform_subset(data)

        # Assert
        ht._reverse_transform.assert_called_once_with(data, prevent_subset=False)

    def test_reverse_transform_subset_with_unknown_columns(self):
        """Test the ``reverse_transform_subset`` method with unknown columns.

        Tests that the ``reverse_transform_subset`` method raises a error if any column names
        in the data aren't expected in ``_output_columns``.

        Setup:
            - Mock the ``_validate_config_exists`` method.
            - Set the ``_output_columns``.

        Input:
            - A dataframe with an unseen column.

        Expected behavior:
            - A error should be raised.
        """
        # Setup
        ht = HyperTransformer()
        ht._validate_config_exists = Mock()
        ht._validate_config_exists.return_value = True
        ht._fitted = True
        ht._output_columns = ['col1']
        data = pd.DataFrame({'col1': [1, 2], 'col2': [3, 4]})

        # Run / Assert
        expected_msg = re.escape(
            'There are unexpected column names in the data you are trying to transform. '
            "A reverse transform is not defined for ['col2']."
        )
        with pytest.raises(InvalidDataError, match=expected_msg):
            ht.reverse_transform_subset(data)

    def test_update_transformers_by_sdtype_no_config(self):
        """Test that ``update_transformers_by_sdtype`` raises error if config is empty.

        Ensure that no changes have been made and an error message has been printed.

        Setup:
            - HyperTransformer instance.

        Side Effects:
            - HyperTransformer's field_transformers have not been upated.
            - Print has been called once with the expected error message.
        """
        # Setup
        ht = HyperTransformer()

        # Run
        expected_msg = (
            'Nothing to update. Use the `detect_initial_config` method to '
            'pre-populate all the sdtypes and transformers from your dataset.'
        )
        with pytest.raises(ConfigNotSetError, match=expected_msg):
            ht.update_transformers_by_sdtype('categorical', object())

        # Assert
        assert ht.field_transformers == {}

    def test_update_transformers_by_sdtype_field_sdtypes_not_fitted(self):
        """Test ``update_transformers_by_sdtype`` if ``HyperTransformer`` hasn't been fitted.

        Ensure that the ``field_transformers`` matching the input ``sdtype`` have been updated.

        Setup:
            - HyperTransformer instance with ``field_transformers`` and ``field-data_types``.

        Side Effects:
            - HyperTransformer's ``field_transformers`` are upated with the input data.
            - Print not called.
        """
        # Setup
        ht = HyperTransformer()
        ht.field_transformers = {
            'categorical_column': FrequencyEncoder(),
            'numerical_column': FloatFormatter(),
        }
        ht.field_sdtypes = {
            'categorical_column': 'categorical',
            'numerical_column': 'numerical',

        }
        transformer = LabelEncoder()

        # Run
        ht.update_transformers_by_sdtype('categorical', transformer)

        # Assert
        assert isinstance(ht.field_transformers['categorical_column'], LabelEncoder)
        assert isinstance(ht.field_transformers['numerical_column'], FloatFormatter)

    @patch('rdt.hyper_transformer.warnings')
    def test_update_transformers_by_sdtype_field_sdtypes_fitted(self, mock_warnings):
        """Test ``update_transformers_by_sdtype`` if ``HyperTransformer`` has aleady been fit.

        Ensure that the ``field_transformers`` that have the input ``sdtype`` have been updated and
        a warning message has been raised.

        Setup:
            - HyperTransformer instance with ``field_transformers`` and ``field-data_types``.
            - ``instance._fitted`` set to True.

        Mock:
            - Warnings from the HyperTransformer.

        Side Effects:
            - HyperTransformer's ``field_transformers`` are updated with the input data.
        """
        # Setup
        ht = HyperTransformer()
        ht._fitted = True
        ht.field_transformers = {'categorical_column': FrequencyEncoder()}
        ht.field_sdtypes = {'categorical_column': 'categorical'}
        transformer = LabelEncoder()

        # Run
        ht.update_transformers_by_sdtype('categorical', transformer)

        # Assert
        expected_warnings_msgs = [
            call(
                'For this change to take effect, please refit your data using '
                "'fit' or 'fit_transform'."
            ),
            call(
                "The 'transformer' parameter will no longer be supported in future "
                "versions of the RDT. Please use the 'transformer_name' and "
                "'transformer_parameters' parameters instead.", FutureWarning
            )
        ]

        mock_warnings.warn.assert_has_calls(expected_warnings_msgs)
        assert isinstance(ht.field_transformers['categorical_column'], LabelEncoder)

    def test_update_transformers_by_sdtype_unsupported_sdtype_raises_error(self):
        """Passing an incorrect ``sdtype`` should raise an error."""
        # Setup
        ht = HyperTransformer()
        ht.field_transformers = {
            'categorical_column': Mock(),
            'numerical_column': Mock(),
        }
        ht.field_sdtypes = {
            'categorical_column': 'categorical',
            'numerical_column': 'numerical',
        }

        # Run / Assert
        expected_msg = "Invalid transformer name 'LabelEncoder' for the 'fake_type' sdtype."
        with pytest.raises(InvalidConfigError, match=expected_msg):
            ht.update_transformers_by_sdtype('fake_type', transformer_name='LabelEncoder')

    def test_update_transformers_by_sdtype_bad_transformer_raises_error(self):
        """Test ``update_transformers_by_sdtype`` with an object that isn't a transformer instance.

        Setup:
            - HyperTransformer instance with ``field_transformers`` and ``field-data_types``.

        Side Effects:
            - Error is raised with a message about using a transformer instance.
        """
        # Setup
        ht = HyperTransformer()
        ht.field_transformers = {
            'categorical_column': Mock(),
            'numerical_column': Mock(),
        }
        ht.field_sdtypes = {
            'categorical_column': 'categorical',
            'numerical_column': 'numerical',
        }

        # Run / Assert
        expected_msg = 'Invalid transformer. Please input an rdt transformer object.'
        with pytest.raises(InvalidConfigError, match=expected_msg):
            ht.update_transformers_by_sdtype('categorical', Mock())

    def test_update_transformers_by_sdtype_mismatched_sdtype_raises_error(self):
        """Test ``update_transformers_by_sdtype`` with a mismatched sdtype and transformer.

        Setup:
            - HyperTransformer instance with ``field_transformers`` and ``field-data_types``.

        Side Effects:
            - Error is raised with a message about sdtype not matching transformer's sdtype.
        """
        # Setup
        ht = HyperTransformer()
        ht.field_transformers = {
            'categorical_column': Mock(),
            'numerical_column': Mock(),
        }
        ht.field_sdtypes = {
            'categorical_column': 'categorical',
            'numerical_column': 'numerical',
        }

        # Run / Assert
        expected_msg = "The transformer you've assigned is incompatible with the sdtype."
        with pytest.raises(InvalidConfigError, match=expected_msg):
            ht.update_transformers_by_sdtype('categorical', FloatFormatter())

    def test_update_transformers_by_sdtype_with_transformer_none_transformer_name_none(self):
        """When ``transformer_name`` and ``transformer`` are both ``None``, it should crash."""
        # Setup
        ht = HyperTransformer()
        ht.field_sdtypes = {'doest matter'}

        # Run and Assert
        err_msg = "Missing required parameter 'transformer_name'."
        with pytest.raises(InvalidConfigError, match=err_msg):
            ht.update_transformers_by_sdtype('categorical', None, None, None)

    def test_update_transformers_by_sdtype_incorrect_transformer_name(self):
        """When ``transformer_name`` is not a valid transformer, it should crash."""
        # Setup
        ht = HyperTransformer()
        ht.field_sdtypes = {'doesnt matter'}

        # Run and Assert
        err_msg = "Invalid transformer name 'Transformer' for the 'categorical' sdtype."
        with pytest.raises(InvalidConfigError, match=err_msg):
            ht.update_transformers_by_sdtype('categorical', transformer_name='Transformer')

    def test_update_transformers_by_sdtype_incorrect_sdtype_for_transformer(self):
        """When ``sdtype`` is not valid for the transformer, it should crash."""
        # Setup
        ht = HyperTransformer()
        ht.field_sdtypes = {'doesnt matter'}

        # Run and Assert
        err_msg = "Invalid transformer name 'LabelEncoder' for the 'numerical' sdtype."
        with pytest.raises(InvalidConfigError, match=err_msg):
            ht.update_transformers_by_sdtype('numerical', transformer_name='LabelEncoder')

    def test_update_transformers_by_sdtype_incorrect_sdtype(self):
        """When ``sdtype`` is invalid, it should crash."""
        # Setup
        ht = HyperTransformer()
        ht.field_sdtypes = {'doesnt matter'}

        # Run and Assert
        err_msg = "Invalid transformer name 'LabelEncoder' for the 'bla' sdtype."
        with pytest.raises(InvalidConfigError, match=err_msg):
            ht.update_transformers_by_sdtype('bla', transformer_name='LabelEncoder')

    def test_update_transformers_by_sdtype_incorrect_transformer_parameters(self):
        """When ``transformer_parameters`` has invalid values, it should crash."""
        # Setup
        ht = HyperTransformer()
        ht.field_sdtypes = {'doesnt matter'}

        # Run and Assert
        err_msg = re.escape("Invalid parameters ('false', 'order') for the 'LabelEncoder'.")
        with pytest.raises(TransformerInputError, match=err_msg):
            ht.update_transformers_by_sdtype(
                'categorical', transformer_name='LabelEncoder',
                transformer_parameters={'order_by': [], 'order': [], 'false': []}
            )

    def test_update_transformers_by_sdtype_transformer_name(self):
        """Test setting ``transformer_name`` to a transformer works.

        Expect the ``field_transformers`` to be updated with an instance of the passed
        ``transformer_name``.
        """
        # Setup
        ht = HyperTransformer()
        ff = FloatFormatter()
        ht.field_transformers = {
            'categorical_column': FrequencyEncoder(),
            'numerical_column': ff,
        }
        ht.field_sdtypes = {
            'categorical_column': 'categorical',
            'numerical_column': 'numerical',
        }

        # Run
        ht.update_transformers_by_sdtype('categorical', transformer_name='LabelEncoder')

        # Assert
        assert len(ht.field_transformers) == 2
        assert ht.field_transformers['numerical_column'] == ff
        assert isinstance(ht.field_transformers['categorical_column'], LabelEncoder)

    @patch('rdt.hyper_transformer.warnings')
    def test_update_transformers_by_sdtype_transformer_name_and_transformer(self, mock_warning):
        """Test setting ``transformer_name`` ignores ``transformer`` parameter.

        Expect the ``transformer`` parameter to be ignored, a warning to be raised,
        and the ``field_transformers`` to be updated with an instance of the passed
        ``transformer_name`` like normal.
        """
        # Setup
        ht = HyperTransformer()
        ff = FloatFormatter()
        ht.field_transformers = {
            'categorical_column': FrequencyEncoder(),
            'numerical_column': ff,
        }
        ht.field_sdtypes = {
            'categorical_column': 'categorical',
            'numerical_column': 'numerical',
        }

        # Run
        ht.update_transformers_by_sdtype(
            'categorical', transformer='doesnt matter', transformer_name='LabelEncoder')

        # Assert
        expected_msg = (
            "The 'transformer' parameter will no longer be supported in future versions "
            "of the RDT. Using the 'transformer_name' parameter instead."
        )
        mock_warning.warn.assert_called_once_with(expected_msg, FutureWarning)
        assert len(ht.field_transformers) == 2
        assert ht.field_transformers['numerical_column'] == ff
        assert isinstance(ht.field_transformers['categorical_column'], LabelEncoder)

    def test_update_transformers_by_sdtype_with_transformer_name_transformer_parameters(self):
        """Test setting ``transformer_name`` and ``transformer_parameters`` works.

        Expect the `field_transformers`` to be updated with an instance of the passed
        ``transformer_name`` with parameters set by ``transformer_parameters`.
        """
        # Setup
        ht = HyperTransformer()
        ff = FloatFormatter()
        ht.field_transformers = {
            'categorical_column': FrequencyEncoder(),
            'numerical_column': ff,
        }
        ht.field_sdtypes = {
            'categorical_column': 'categorical',
            'numerical_column': 'numerical',
        }

        # Run
        ht.update_transformers_by_sdtype(
            'categorical',
            transformer_name='LabelEncoder',
            transformer_parameters={'order_by': 'alphabetical'}
        )

        # Assert
        assert len(ht.field_transformers) == 2
        assert ht.field_transformers['numerical_column'] == ff
        assert isinstance(ht.field_transformers['categorical_column'], LabelEncoder)
        assert ht.field_transformers['categorical_column'].order_by == 'alphabetical'

    @patch('rdt.hyper_transformer.warnings')
    def test_update_transformers_fitted(self, mock_warnings):
        """Test update transformers.

        Ensure that the function updates properly the ``self.field_transformers`` and prints the
        expected messages to guide the end-user.

        Setup:
            - Initialize ``HyperTransformer`` with ``_fitted`` as ``True``.
            - Set some ``field_transformers``.

        Input:
            - Dictionary with a ``column_name`` and ``object()``.

        Mock:
            - Patch the ``warnings`` in order to ensure that expected message is being
              warn to the end user.
            - Transformer, mock for the transformer.

        Side Effects:
            - ``self.field_transformers`` has been updated.
        """
        # Setup
        instance = HyperTransformer()
        instance._fitted = True
        instance.field_sdtypes = {'my_column': 'categorical'}
        instance.field_transformers = {'my_column': object()}
        instance._validate_transformers = Mock()
        transformer = FrequencyEncoder()
        column_name_to_transformer = {
            'my_column': transformer
        }

        # Run
        instance.update_transformers(column_name_to_transformer)

        # Assert
        expected_message = (
            "For this change to take effect, please refit your data using 'fit' "
            "or 'fit_transform'."
        )

        mock_warnings.warn.assert_called_once_with(expected_message)
        assert instance.field_transformers['my_column'] == transformer
        instance._validate_transformers.assert_called_once_with(column_name_to_transformer)

    @patch('rdt.hyper_transformer.warnings')
    def test_update_transformers_not_fitted(self, mock_warnings):
        """Test update transformers.

        Ensure that the function updates properly the ``self.field_transformers`` and prints the
        expected messages to guide the end-user.

        Setup:
            - Initialize ``HyperTransformer`` with ``_fitted`` as ``False``.
            - Set some ``field_transformers``.

        Input:
            - Dictionary with a ``column_name`` and a ``Mock`` transformer.

        Mock:
            - Patch the ``print`` function in order to ensure that expected message is being
              printed to the end user.
            - Transformer, mock for the transformer.

        Side Effects:
            - ``self.field_transformers`` has been updated.
        """
        # Setup
        instance = HyperTransformer()
        instance._fitted = False
        instance.field_transformers = {'my_column': BinaryEncoder}
        instance.field_sdtypes = {'my_column': 'boolean'}
        instance._validate_transformers = Mock()
        transformer = BinaryEncoder()
        column_name_to_transformer = {
            'my_column': transformer
        }

        # Run
        instance.update_transformers(column_name_to_transformer)

        # Assert
        mock_warnings.warn.assert_not_called()
        assert instance.field_transformers['my_column'] == transformer
        instance._validate_transformers.assert_called_once_with(column_name_to_transformer)

    def test_update_transformers_no_field_transformers(self):
        """Test update transformers.

        Ensure that the function updates properly the ``self.field_transformers`` and prints the
        expected messages to guide the end-user.

        Setup:
            - Initialize ``HyperTransformer`` with ``_fitted`` as ``False``.

        Input:
            - Dictionary with a ``column_name`` and a ``Mock`` transformer.

        Mock:
            - Patch the ``print`` function in order to ensure that expected message is being
              printed to the end user.
            - Transformer, mock for the replacement transformer.

        Side Effects:
            - ``self.field_transformers`` has been updated.
        """
        # Setup
        instance = HyperTransformer()
        instance._fitted = False
        mock_transformer = Mock()
        column_name_to_transformer = {
            'my_column': mock_transformer
        }
        expected_config = instance.get_config()
        # Run
        expected_msg = (
            'Nothing to update. Use the `detect_initial_config` method to pre-populate '
            'all the sdtypes and transformers from your dataset.'
        )
        with pytest.raises(ConfigNotSetError, match=expected_msg):
            instance.update_transformers(column_name_to_transformer)

<<<<<<< HEAD
    def test_update_transformers_mismatch_sdtypes(self):
=======
        assert instance.get_config() == expected_config

    @patch('rdt.hyper_transformer.print')
    def test_update_transformers_missmatch_sdtypes(self, mock_warnings):
>>>>>>> 2bfa2e29
        """Test update transformers.

        Ensure that the function updates properly the ``self.field_transformers`` and prints the
        expected messages to guide the end-user.

        Setup:
            - Initialize ``HyperTransformer``.
            - Set ``field_transformers`` to contain a column and a mock transformer to be
              updated by ``update_transformer``.

        Input:
            - Dictionary with a ``column_name`` and a ``Mock`` transformer.

        Mock:
            - Patch the ``print`` function in order to ensure that expected message is being
              printed to the end user.
            - Transformer, mock for the replacement transformer.

        Side Effects:
            - ``self.field_transformers`` has been updated.
        """
        # Setup
        instance = HyperTransformer()
        instance._fitted = False
        mock_numerical = Mock()
        instance.field_transformers = {'my_column': mock_numerical}
        instance.field_sdtypes = {'my_column': 'categorical'}
        instance._validate_transformers = Mock()
        transformer = BinaryEncoder()
        column_name_to_transformer = {
            'my_column': transformer
        }

        # Run and Assert
        err_msg = re.escape(
            "Column 'my_column' is a categorical column, which is incompatible "
            "with the 'BinaryEncoder' transformer."
        )
        with pytest.raises(InvalidConfigError, match=err_msg):
            instance.update_transformers(column_name_to_transformer)

        instance._validate_transformers.assert_called_once_with(column_name_to_transformer)

    def test_update_transformers_transformer_is_none(self):
        """Test update transformers.

        Ensure that the function updates properly the ``self.field_transformers`` with ``None``.

        Setup:
            - Initialize ``HyperTransformer``.
            - Set ``field_transformers`` to contain a column and a mock transformer to be
              updated by ``update_transformer``.

        Input:
            - Dictionary with a ``column_name`` and a ``None`` transformer.

        Mock:
            - Transformer, mock for the replacement transformer.

        Side Effects:
            - ``self.field_transformers`` has been updated.
        """
        # Setup
        instance = HyperTransformer()
        instance._fitted = False
        mock_numerical = Mock()
        instance.field_transformers = {'my_column': mock_numerical}
        instance.field_sdtypes = {'my_column': 'categorical'}
        instance._validate_transformers = Mock()
        column_name_to_transformer = {
            'my_column': None
        }

        # Run
        instance.update_transformers(column_name_to_transformer)

        # Assert
        assert instance.field_transformers == {'my_column': None}
        instance._validate_transformers.assert_called_once_with(column_name_to_transformer)

    def test_update_transformers_column_doesnt_exist_in_config(self):
        """Test update transformers.

        Ensure that the function raises an error if the ``column`` is not in the
        ``self.field_transformers``.

        Setup:
            - Initialize ``HyperTransformer``.
            - Set ``field_transformers`` to contain a column and a mock transformer to be
              updated by ``update_transformer``.

        Input:
            - Dictionary with a ``column_name`` and a ``None`` transformer.

        Mock:
            - Transformer, mock for the replacement transformer.

        Side Effects:
            - An error has been raised.
        """
        # Setup
        instance = HyperTransformer()
        instance._fitted = False
        mock_numerical = Mock()
        instance.field_transformers = {'my_column': mock_numerical}
        instance.field_sdtypes = {'my_column': 'categorical'}
        instance._validate_transformers = Mock()
        column_name_to_transformer = {
            'unknown_column': None
        }

        # Run / Assert
        expected_msg = re.escape(
            "Invalid column names: ['unknown_column']. These columns do not exist in "
            "the config. Use 'set_config()' to write and set your entire config at once."
        )
        with pytest.raises(InvalidConfigError, match=expected_msg):
            instance.update_transformers(column_name_to_transformer)

    @patch('rdt.hyper_transformer.LOGGER')
    @patch('rdt.hyper_transformer.warnings')
    def test_update_sdtypes_fitted(self, mock_warnings, mock_logger):
        """Test ``update_sdtypes``.

        Ensure that the method properly updates ``self.field_sdtypes`` and prints the
        expected messages to guide the end-user.

        Setup:
            - Initialize ``HyperTransformer`` with ``_fitted`` as ``True``.
            - Set some ``field_sdtypes``.

        Input:
            - Dictionary with a ``column_name`` and ``sdtype``.

        Mock:
            - Patch the ``warnings`` module.
            - Patch the logger.

        Side Effects:
            - ``self.field_sdtypes`` has been updated.
            - Warning should be raised with the proper message.
        """
        # Setup
        instance = HyperTransformer()
        instance.field_transformers = {'a': FrequencyEncoder, 'b': FloatFormatter}
        instance.field_sdtypes = {'my_column': 'categorical'}
        instance._fitted = True
        column_name_to_sdtype = {
            'my_column': 'numerical'
        }

        # Run
        instance.update_sdtypes(column_name_to_sdtype)

        # Assert
        expected_message = (
            "For this change to take effect, please refit your data using 'fit' "
            "or 'fit_transform'."
        )
        user_message = (
            'The transformers for these columns may change based on the new sdtype.\n'
            "Use 'get_config()' to verify the transformers."
        )

        mock_warnings.warn.assert_called_once_with(expected_message)
        assert instance.field_sdtypes == {'my_column': 'numerical'}
        mock_logger.info.assert_called_once_with(user_message)

    @patch('rdt.hyper_transformer.LOGGER')
    @patch('rdt.hyper_transformer.warnings')
    def test_update_sdtypes_not_fitted(self, mock_warnings, mock_logger):
        """Test ``update_sdtypes``.

        Ensure that the method properly updates the ``self.field_sdtypes`` and prints the
        expected messages to guide the end-user.

        Setup:
            - Initialize ``HyperTransformer`` with ``_fitted`` as ``False``.
            - Set some ``field_sdtypes``.

        Input:
            - Dictionary with a ``column_name`` and ``sdtype``.

        Mock:
            - Patch the ``warnings`` module.

        Side Effects:
            - ``self.field_sdtypes`` has been updated.
            - No warning should be raised.
            - User message should be logged.
        """
        # Setup
        instance = HyperTransformer()
        instance._fitted = False
        instance.field_sdtypes = {'my_column': 'categorical'}
        column_name_to_sdtype = {
            'my_column': 'numerical'
        }

        # Run
        instance.update_sdtypes(column_name_to_sdtype)

        # Assert
        user_message = (
            'The transformers for these columns may change based on the new sdtype.\n'
            "Use 'get_config()' to verify the transformers."
        )
        mock_warnings.warn.assert_not_called()
        assert instance.field_sdtypes == {'my_column': 'numerical'}
        mock_logger.info.assert_called_once_with(user_message)

    def test_update_sdtypes_no_field_sdtypes(self):
        """Test ``update_sdtypes``.

        Ensure that the method raises an error if there is no config.

        Setup:
            - Initialize ``HyperTransformer`` with ``_fitted`` as ``False`` and the
            ``field_sdtypes`` as empty.

        Input:
            - Dictionary with a ``column_name`` and ``sdtype``.

        Side Effects:
            - Error should be raised.
        """
        # Setup
        instance = HyperTransformer()
        instance._fitted = False
        instance.field_sdtypes = {}
        column_name_to_sdtype = {
            'my_column': 'numerical'
        }

        # Run / Assert
        expected_message = (
            'Nothing to update. Use the `detect_initial_config` method to pre-populate all the '
            'sdtypes and transformers from your dataset.'
        )
        with pytest.raises(ConfigNotSetError, match=expected_message):
            instance.update_sdtypes(column_name_to_sdtype)

    def test_update_sdtypes_invalid_sdtype(self):
        """Test ``update_sdtypes``.

        Ensure that the method updates properly the ``self.field_sdtypes`` and prints the
        expected messages to guide the end-user.

        Setup:
            - Initialize ``HyperTransformer``.

        Input:
            - Dictionary with a ``column_name`` and invalid ``sdtype``.

        Side Effects:
            - Exception should be raised.
        """
        # Setup
        instance = HyperTransformer()
        instance._get_supported_sdtypes = Mock()
        instance._get_supported_sdtypes.return_value = []
        instance._fitted = False
        instance.field_sdtypes = {
            'my_column': 'categorical'
        }
        column_name_to_sdtype = {
            'my_column': 'credit_card'
        }

        # Run / Assert
        expected_message = re.escape(
            "Invalid sdtypes: ['credit_card']. If you are trying to use a "
            'premium sdtype, contact info@sdv.dev about RDT Add-Ons.'
        )
        with pytest.raises(InvalidConfigError, match=expected_message):
            instance.update_sdtypes(column_name_to_sdtype)

    def test_update_sdtypes_invalid_columns(self):
        """Test ``update_sdtypes``.

        Ensure that the method updates raises the appropriate error when passed
        columns not present in the config.

        Setup:
            - Initialize ``HyperTransformer``.

        Input:
            - Dictionary with an invalid ``column_name`` and ``sdtype``.

        Side Effects:
            - Exception should be raised.
        """
        # Setup
        instance = HyperTransformer()
        instance.field_sdtypes = {
            'my_column': 'categorical'
        }
        column_name_to_sdtype = {
            'unexpected': 'categorical'
        }

        # Run / Assert
        expected_message = re.escape(
            "Invalid column names: ['unexpected']. These columns do not exist in the "
            "config. Use 'set_config()' to write and set your entire config at once."
        )
        with pytest.raises(InvalidConfigError, match=expected_message):
            instance.update_sdtypes(column_name_to_sdtype)

    @patch('rdt.hyper_transformer.LOGGER')
    @patch('rdt.hyper_transformer.get_default_transformer')
    @patch('rdt.hyper_transformer.warnings')
    def test_update_sdtypes_different_sdtype(self, mock_warnings, default_mock, mock_logger):
        """Test ``update_sdtypes``.

        Ensure that the method properly updates the ``self.field_sdtypes`` and changes the
        transformer used if the ``sdtype`` is changed.

        Setup:
            - Initialize ``HyperTransformer`` with ``_fitted`` as ``False``.
            - Set some ``field_sdtypes``.

        Input:
            - Dictionary with a ``column_name`` and different ``sdtype``.

        Mock:
            - Patch the ``warnings`` module.
            - Patch the ``get_default_transformer`` method.

        Side Effects:
            - ``self.field_sdtypes`` has been updated.
            - ``self.field_transformers`` has been updated.
            - No warning should be raised.
            - User message should be logged.
        """
        # Setup
        instance = HyperTransformer()
        instance._fitted = False
        instance.field_sdtypes = {'a': 'categorical'}
        transformer_mock = FloatFormatter()
        default_mock.return_value = transformer_mock
        column_name_to_sdtype = {
            'a': 'numerical'
        }

        # Run
        instance.update_sdtypes(column_name_to_sdtype)

        # Assert
        user_message = (
            'The transformers for these columns may change based on the new sdtype.\n'
            "Use 'get_config()' to verify the transformers."
        )
        mock_warnings.warn.assert_not_called()
        assert instance.field_sdtypes == {'a': 'numerical'}
        assert isinstance(instance.field_transformers['a'], FloatFormatter)
        mock_logger.info.assert_called_once_with(user_message)

    @patch('rdt.hyper_transformer.LOGGER')
    @patch('rdt.hyper_transformer.warnings')
    def test_update_sdtypes_different_sdtype_than_transformer(self, mock_warnings, mock_logger):
        """Test ``update_sdtypes``.

        Ensure that the method properly updates the ``self.field_sdtypes`` but doesn't change
        the transformer if it is already of the correct type.

        Setup:
            - Initialize ``HyperTransformer`` with ``_fitted`` as ``False``.
            - Set some ``field_sdtypes``.
            - Set ``field_transformers`` entry for the column whose ``sdtype`` will be changed
            to match the new ``sdtype``.

        Input:
            - Dictionary with a ``column_name`` and different ``sdtype``.

        Mock:
            - Patch the ``warnings`` module.

        Side Effects:
            - ``self.field_sdtypes`` has been updated.
            - ``self.field_transformers`` should not be updated.
            - No warning should be raised.
            - User message should be logged.
        """
        # Setup
        instance = HyperTransformer()
        instance._fitted = False
        instance.field_sdtypes = {'a': 'categorical'}
        transformer = FloatFormatter()
        instance.field_transformers = {'a': transformer}
        column_name_to_sdtype = {
            'a': 'numerical'
        }

        # Run
        instance.update_sdtypes(column_name_to_sdtype)

        # Assert
        user_message = (
            'The transformers for these columns may change based on the new sdtype.\n'
            "Use 'get_config()' to verify the transformers."
        )
        mock_warnings.warn.assert_not_called()
        assert instance.field_sdtypes == {'a': 'numerical'}
        assert instance.field_transformers == {'a': transformer}
        mock_logger.info.assert_called_once_with(user_message)

    def test__validate_update_columns(self):
        """Test ``_validate_update_columns``.

        Ensure that the method properly raises an error when an invalid column is passed.

        Setup:
            - Initialize ``HyperTransformer``.

        Input:
            - List of ``update_columns``.
            - List of ``config_columns``.

        Side Effect:
            An error is raised with the columns that are not within the ``config_columns``.
        """
        # Setup
        instance = HyperTransformer()
        instance.field_sdtypes = {'col1': 'categorical'}

        # Run / Assert
        error_msg = re.escape(
            "Invalid column names: ['col2']. These columns do not exist in the "
            "config. Use 'set_config()' to write and set your entire config at once."
        )
        with pytest.raises(InvalidConfigError, match=error_msg):
            instance._validate_update_columns(['col1', 'col2'])

    def test__validate_transformers(self):
        """Test ``_validate_transformers``.

        Ensure that the method properly raises an error when an invalid transformer is passed.

        Setup:
            - Initialize ``HyperTransformer``.

        Input:
            - Dictionary of column names to transformers, where at least one of them is invalid.
        """
        # Setup
        instance = HyperTransformer()
        column_name_to_transformer = {
            'col1': FrequencyEncoder(),
            'col2': 'Unexpected',
            'col3': None
        }

        # Run / Assert
        error_msg = re.escape(
            "Invalid transformers for columns: ['col2']. "
            'Please assign an rdt transformer instance to each column name.'
        )
        with pytest.raises(InvalidConfigError, match=error_msg):
            instance._validate_transformers(column_name_to_transformer)

    def test_remove_transformers(self):
        """Test the ``remove_transformers`` method.

        Test that the method removes the ``transformers`` from ``instance.field_transformers``.

        Setup:
            - Instance of HyperTransformers.
            - Set some ``field_transformers``.

        Input:
            - List with column name.

        Side Effects:
            - After removing using ``remove_transformers`` the columns transformer should be set
              to ``None``.
        """
        # Setup
        ht = HyperTransformer()
        ht.field_transformers = {
            'column1': 'transformer',
            'column2': 'transformer',
            'column3': 'transformer'
        }

        # Run
        ht.remove_transformers(column_names=['column2'])

        # Assert
        assert ht.field_transformers == {
            'column1': 'transformer',
            'column2': None,
            'column3': 'transformer'
        }

    def test_remove_transformers_unknown_columns(self):
        """Test the ``remove_transformers`` method.

        Test that the method raises an error when a column does not exist in
        ``field_transformers``.

        Setup:
            - Instance of HyperTransformer.
            - Set some ``field_transformers``.

        Input:
            - List with column name, one valid and one invalid.

        Mock:
            - Mock ``warnings`` from ``rdt.hyper_transformer``.

        Side Effects:
            - When calling ``remove_transformers`` with a column that does not exist in the
              ``field_transformers`` an error should be raised..
        """
        # Setup
        ht = HyperTransformer()
        ht.field_transformers = {
            'column1': 'transformer',
            'column2': 'transformer',
            'column3': 'transformer'
        }

        error_msg = re.escape(
            "Invalid column names: ['column4']. These columns do not exist in the "
            "config. Use 'get_config()' to see the expected values."
        )

        # Run / Assert
        with pytest.raises(InvalidConfigError, match=error_msg):
            ht.remove_transformers(column_names=['column3', 'column4'])

        # Assert
        assert ht.field_transformers == {
            'column1': 'transformer',
            'column2': 'transformer',
            'column3': 'transformer'
        }

    @patch('rdt.hyper_transformer.warnings')
    def test_remove_transformers_fitted(self, mock_warnings):
        """Test the ``remove_transformers`` method.

        Test that the method raises a warning when changes have been applied to the
        ``field_transformers``.

        Setup:
            - Instance of HyperTransformer.
            - Set some ``field_transformers``.
            - Set ``ht._fitted`` to ``True``.

        Input:
            - List with column name.

        Mock:
            - Mock ``warnings`` from ``rdt.hyper_transformer``.

        Side Effects:
            - Warnings has been called once with the expected message.
        """
        # Setup
        ht = HyperTransformer()
        ht._fitted = True
        ht.field_transformers = {
            'column1': 'transformer',
            'column2': 'transformer',
            'column3': 'transformer'
        }

        # Run
        ht.remove_transformers(column_names=['column3', 'column2'])

        # Assert
        expected_warnings_msg = (
            'For this change to take effect, please refit your data using '
            "'fit' or 'fit_transform'."
        )
        mock_warnings.warn.assert_called_once_with(expected_warnings_msg)
        assert ht.field_transformers == {
            'column1': 'transformer',
            'column2': None,
            'column3': None
        }

    @patch('rdt.hyper_transformer.warnings')
    def test_remove_transformers_by_sdtype(self, mock_warnings):
        """Test remove transformers by sdtype.

        Test that when calling ``remove_transformers_by_sdtype``, those transformers
        that belong to this ``sdtype`` are being removed.

        Setup:
            - Instance of HyperTransformer.
            - Set ``field_transformers``.
            - Set ``field_sdtypes``.

        Input:
            - String representation for an sdtype.

        Side Effects:
            - ``instance.field_transformers`` are set to ``None`` for the columns
              that belong to that ``sdtype``.
        """
        # Setup
        ht = HyperTransformer()
        ht._fitted = True
        ht.field_transformers = {
            'column1': 'transformer',
            'column2': 'transformer',
            'column3': 'transformer'
        }
        ht.field_sdtypes = {
            'column1': 'numerical',
            'column2': 'categorical',
            'column3': 'categorical'
        }

        # Run
        ht.remove_transformers_by_sdtype('categorical')

        # Assert
        assert ht.field_transformers == {
            'column1': 'transformer',
            'column2': None,
            'column3': None
        }
        expected_warnings_msg = (
            'For this change to take effect, please refit your data using '
            "'fit' or 'fit_transform'."
        )
        mock_warnings.warn.assert_called_once_with(expected_warnings_msg)

    def test_remove_transformers_by_sdtype_premium_sdtype(self):
        """Test remove transformers by sdtype.

        Test that when calling ``remove_transformers_by_sdtype`` with a premium ``sdtype``
        an error is being raised.

        Setup:
            - Instance of HyperTransformer.

        Input:
            - String representation for an sdtype.

        Side Effects:
            - When calling with a premium ``sdtype`` an error should be raised.
        """
        # Setup
        ht = HyperTransformer()

        # Run
        error_msg = re.escape(
            "Invalid sdtype 'phone_number'. If you are trying to use a premium sdtype, "
            'contact info@sdv.dev about RDT Add-Ons.'
        )
        with pytest.raises(InvalidConfigError, match=error_msg):
            ht.remove_transformers_by_sdtype('phone_number')

    def test__fit_field_transformer_multi_column_field_not_ready(self,):
        """Test the ``_fit_field_transformer`` method.

        This tests that the ``_fit_field_transformer`` behaves as expected.
        If the column is part of a multi-column field, and the other columns
        aren't present in the data, then it should not fit the next transformer.
        It should however, transform the data.

        Setup:
            The ``get_output_sdtypes`` method will return one output that is part of
            a multi-column field.
            - A mock for ``_multi_column_fields`` to return the multi-column field.
        Input:
            - A DataFrame with two columns.
            - A column name to fit the transformer to.
            - A transformer.
        Output:
            - A DataFrame with columns that result from transforming the
            outputs of the original transformer.
        """
        # Setup
        data = pd.DataFrame({
            'a': [1, 2, 3],
            'b': [4, 5, 6]
        })
        transformed_data1 = pd.DataFrame({
            'a.out1': ['1', '2', '3'],
            'b': [4, 5, 6]
        })
        transformer1 = Mock()
        transformer2 = Mock()
        transformer1.get_output_columns.return_value = ['a.out1']
        transformer1.get_next_transformers.return_value = {('a.out1', 'b.out1'): transformer2}
        transformer1.transform.return_value = transformed_data1
        ht = HyperTransformer()
        ht._multi_column_fields = Mock()
        ht._multi_column_fields.get.return_value = ('a.out1', 'b.out1')

        # Run
        out = ht._fit_field_transformer(data, 'a', transformer1)

        # Assert
        expected = pd.DataFrame({
            'a.out1': ['1', '2', '3'],
            'b': [4, 5, 6]
        })
        pd.testing.assert_frame_equal(out, expected)
        transformer1.fit.assert_called_once()
        transformer1.transform.assert_called_once_with(data)
        transformer2.fit.assert_not_called()
        assert ht._transformers_sequence == [transformer1]<|MERGE_RESOLUTION|>--- conflicted
+++ resolved
@@ -2257,15 +2257,10 @@
         )
         with pytest.raises(ConfigNotSetError, match=expected_msg):
             instance.update_transformers(column_name_to_transformer)
-
-<<<<<<< HEAD
+           
+        assert instance.get_config() == expected_config
+
     def test_update_transformers_mismatch_sdtypes(self):
-=======
-        assert instance.get_config() == expected_config
-
-    @patch('rdt.hyper_transformer.print')
-    def test_update_transformers_missmatch_sdtypes(self, mock_warnings):
->>>>>>> 2bfa2e29
         """Test update transformers.
 
         Ensure that the function updates properly the ``self.field_transformers`` and prints the
