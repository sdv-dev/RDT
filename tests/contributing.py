--- conflicted
+++ resolved
@@ -308,7 +308,6 @@
     return not bool(errors)
 
 
-<<<<<<< HEAD
 def validate_transformer_unit_tests(transformer):
     """Validate the unit tests of a transformer.
 
@@ -366,7 +365,8 @@
     print(export_dir.absolute().as_uri())
 
     return rounded_score
-=======
+
+
 def validate_transformer_quality(transformer):
     """Validate quality tests for a transformer.
 
@@ -425,5 +425,4 @@
 
     print(tabulate(transformer_results, headers='keys', showindex=False))
 
-    return transformer_results
->>>>>>> f8085b82
+    return transformer_results