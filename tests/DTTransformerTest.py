--- conflicted
+++ resolved
@@ -1,13 +1,9 @@
 import unittest
 
-<<<<<<< HEAD
 import numpy as np
 import pandas as pd
 
 from rdt.transformers.DTTransformer import DTTransformer
-=======
-from rdt.transformers.DTTransformer import *
->>>>>>> 13055a1a
 
 
 class DTTransformerTest(unittest.TestCase):
