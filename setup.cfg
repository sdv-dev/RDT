--- conflicted
+++ resolved
@@ -60,8 +60,4 @@
 ignore-comments = yes
 ignore-docstrings = yes
 ignore-imports = yes
-<<<<<<< HEAD
-disable = R0903, R0913, R0914, C0209, W0223, W0221, W0237, R0801
-=======
-disable = R0801, R0903, R0913, R0914, C0209, W0223, W0221, W0237
->>>>>>> 3a834965
+disable = R0801, R0903, R0913, R0914, C0209, W0223, W0221, W0237