--- conflicted
+++ resolved
@@ -94,12 +94,7 @@
                     data = data.fillna(self._fill_value)
 
             if self._null_column:
-<<<<<<< HEAD
-                data = pd.concat([data, isnull.astype('int')], axis=1).values
-                return data
-=======
                 return pd.concat([data, isna.astype('int')], axis=1).to_numpy()
->>>>>>> 01285468
 
             if self._fill_value in data:
                 warnings.warn(IRREVERSIBLE_WARNING)
