"""Transformers for categorical data."""

import numpy as np
import pandas as pd
from faker import Faker
from scipy.stats import norm

from rdt.transformers.base import BaseTransformer

MAPS = {}


class CategoricalTransformer(BaseTransformer):
    """Transformer for categorical data.

    This transformer computes a float representative for each one of the categories
    found in the fit data, and then replaces the instances of these categories with
    the corresponding representative.

    The representatives are decided by sorting the categorical values by their relative
    frequency, then dividing the ``[0, 1]`` interval by these relative frequencies, and
    finally assigning the middle point of each interval to the corresponding category.

    When the transformation is reverted, each value is assigned the category that
    corresponds to the interval it falls int.

    Null values are considered just another category.

    Args:
        anonymize (str, tuple or list):
            Anonymization category. ``None`` disables anonymization. Defaults to ``None``.
        fuzzy (bool):
            Whether to generate gassian noise around the class representative of each interval
            or just use the mean for all the replaced values. Defaults to ``False``.
        clip (bool):
            If ``True``, clip the values to [0, 1]. Otherwise normalize them using modulo 1.
            Defaults to ``False``.
    """

    mapping = None
    intervals = None
    dtype = None

    def __init__(self, anonymize=False, fuzzy=False, clip=False):
        self.anonymize = anonymize
        self.fuzzy = fuzzy
        self.clip = clip

    def _get_faker(self):
        """Return the faker object to anonymize data.

        Returns:
            function:
                Faker function to generate new data instances with ``self.anonymize`` arguments.

        Raises:
            ValueError:
                A ``ValueError`` is raised if the faker category we want don't exist.
        """
        if isinstance(self.anonymize, (tuple, list)):
            category, *args = self.anonymize
        else:
            category = self.anonymize
            args = tuple()

        try:
            faker_method = getattr(Faker(), category)

            def faker():
                return faker_method(*args)

            return faker

        except AttributeError as attrerror:
            error = 'Category "{}" couldn\'t be found on faker'.format(self.anonymize)
            raise ValueError(error) from attrerror

    def _anonymize(self, data):
        """Anonymize data and save in-memory the anonymized label encoding."""
        faker = self._get_faker()
        uniques = data.unique()
        fake_data = [faker() for x in range(len(uniques))]

        mapping = dict(zip(uniques, fake_data))
        MAPS[id(self)] = mapping

        return data.map(mapping)

    @staticmethod
    def _get_intervals(data):
        """Compute intervals for each categorical value.

        Args:
            data (pandas.Series):
                Data to analyze.

        Returns:
            dict:
                intervals for each categorical value (start, end).
        """
        frequencies = data.value_counts(dropna=False).reset_index()

        # Sort also by index to make sure that results are always the same
        name = data.name or 0
        sorted_freqs = frequencies.sort_values([name, 'index'], ascending=False)
        frequencies = sorted_freqs.set_index('index', drop=True)[name]

        start = 0
        end = 0
        elements = len(data)

        intervals = dict()
        for value, frequency in frequencies.items():
            prob = frequency / elements
            end = start + prob
            mean = (start + end) / 2
            std = prob / 6
            intervals[value] = (start, end, mean, std)
            start = end

        return intervals

    def fit(self, data):
        """Fit the transformer to the data.

        Create the mapping dict to save the label encoding, anonymizing the data
        before if needed.
        Finaly, compute the intervals for each categorical value.

        Args:
            data (pandas.Series or numpy.ndarray):
                Data to fit the transformer to.
        """
        self.mapping = dict()
        self.dtype = data.dtype

        if isinstance(data, np.ndarray):
            data = pd.Series(data)

        if self.anonymize:
            data = self._anonymize(data)

        self.intervals = self._get_intervals(data)

    def _get_value(self, category):
        """Get the value that represents this category."""
        mean, std = self.intervals[category][2:]
        if self.fuzzy:
            return norm.rvs(mean, std)

        return mean

    def transform(self, data):
        """Transform categorical values to float values.

        If anonymization is required, replace the values with the corresponding
        anonymized counterparts before transforming.

        Then replace the categories with their float representative value.

        Args:
            data (pandas.Series or numpy.ndarray):
                Data to transform.

        Returns:
            numpy.ndarray:
        """
        if not isinstance(data, pd.Series):
            data = pd.Series(data)

        if self.anonymize:
            data = data.map(MAPS[id(self)])

        return data.fillna(np.nan).apply(self._get_value).to_numpy()

    def _normalize(self, data):
        """Normalize data to the range [0, 1].

        This is done by either clipping or computing the values modulo 1.
        """
        if self.clip:
            return data.clip(0, 1)

        return np.mod(data, 1)

    def reverse_transform(self, data):
        """Convert float values back to the original categorical values.

        Args:
            data (numpy.ndarray):
                Data to revert.

        Returns:
            pandas.Series
        """
        if not isinstance(data, pd.Series):
            if len(data.shape) > 1:
                data = data[:, 0]

            data = pd.Series(data)

        data = self._normalize(data)

        result = pd.Series(index=data.index, dtype=self.dtype)

        for category, values in self.intervals.items():
            start, end = values[:2]
            result[(start < data) & (data < end)] = category

        return result


class OneHotEncodingTransformer(BaseTransformer):
    """OneHotEncoding for categorical data.

    This transformer replaces a single vector with N unique categories in it
    with N vectors which have 1s on the rows where the corresponding category
    is found and 0s on the rest.

    Null values are considered just another category.

    Args:
        error_on_unknown (bool):
            If a value that was not seen during the fit stage is passed to
            transform, then an error will be raised if this is True.
    """

    dummy_na = None
    dummies = None

<<<<<<< HEAD
    def __init__(self, error_on_unknown=True):
        self.error_on_unknown = error_on_unknown
=======
    @staticmethod
    def _prepare_data(data):
        """Transform data to appropriate format.

        If data is a valid list or a list of lists, transforms it into an np.array,
        otherwise returns it.

        Args:
            data (pandas.Series, numpy.ndarray, list or list of lists):
                Data to prepare.

        Returns:
            pandas.Series or numpy.ndarray
        """
        if isinstance(data, list):
            data = np.array(data)

        if len(data.shape) > 2:
            raise ValueError("Unexpected format.")
        if len(data.shape) == 2:
            if data.shape[1] != 1:
                raise ValueError("Unexpected format.")

            data = data[:, 0]

        return data
>>>>>>> c2842b61

    def fit(self, data):
        """Fit the transformer to the data.

        Get the pandas `dummies` which will be used later on for OneHotEncoding.

        Args:
            data (pandas.Series, numpy.ndarray, list or list of lists):
                Data to fit the transformer to.
        """
        data = self._prepare_data(data)
        self.dummy_na = pd.isnull(data).any()
        self.dummies = list(pd.get_dummies(data, dummy_na=self.dummy_na).columns)

    def transform(self, data):
        """Replace each category with the OneHot vectors.

        Args:
            data (pandas.Series, numpy.ndarray, list or list of lists):
                Data to transform.

        Returns:
            numpy.ndarray:
        """
        data = self._prepare_data(data)
        dummies = pd.get_dummies(data, dummy_na=self.dummy_na)
        array = dummies.reindex(columns=self.dummies, fill_value=0).values.astype(int)
        for i, row in enumerate(array):
            if np.all(row == 0) and self.error_on_unknown:
                raise ValueError(f"The value {data[i]} was not seen during the fit stage.")

        return array

    def reverse_transform(self, data):
        """Convert float values back to the original categorical values.

        Args:
            data (numpy.ndarray):
                Data to revert.

        Returns:
            pandas.Series
        """
        if data.ndim == 1:
            data = data.reshape(-1, 1)

        indices = np.argmax(data, axis=1)
        return pd.Series(indices).map(self.dummies.__getitem__)


class LabelEncodingTransformer(BaseTransformer):
    """LabelEncoding for categorical data.

    This transformer generates a unique integer representation for each category
    and simply replaces each category with its integer value.

    Null values are considered just another category.

    Attributes:
        values_to_categories (dict):
            Dictionary that maps each integer value for its category.
        categories_to_values (dict):
            Dictionary that maps each category with the corresponding
            integer value.
    """

    values_to_categories = None
    categories_to_values = None

    def fit(self, data):
        """Fit the transformer to the data.

        Generate a unique integer representation for each category and
        store them in the `categories_to_values` dict and its reverse
        `values_to_categories`.

        Args:
            data (pandas.Series or numpy.ndarray):
                Data to fit the transformer to.
        """
        self.values_to_categories = pd.Series(data.unique()).to_dict()
        self.categories_to_values = {
            category: value
            for value, category in self.values_to_categories.items()
        }

    def transform(self, data):
        """Replace each category with its corresponding integer value.

        Args:
            data (pandas.Series or numpy.ndarray):
                Data to transform.

        Returns:
            numpy.ndarray:
        """
        return data.map(self.categories_to_values)

    def reverse_transform(self, data):
        """Convert float values back to the original categorical values.

        Args:
            data (numpy.ndarray):
                Data to revert.

        Returns:
            pandas.Series
        """
        return pd.Series(data).astype(int).map(self.values_to_categories)<|MERGE_RESOLUTION|>--- conflicted
+++ resolved
@@ -228,10 +228,9 @@
     dummy_na = None
     dummies = None
 
-<<<<<<< HEAD
     def __init__(self, error_on_unknown=True):
         self.error_on_unknown = error_on_unknown
-=======
+
     @staticmethod
     def _prepare_data(data):
         """Transform data to appropriate format.
@@ -258,7 +257,6 @@
             data = data[:, 0]
 
         return data
->>>>>>> c2842b61
 
     def fit(self, data):
         """Fit the transformer to the data.
