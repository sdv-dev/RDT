--- conflicted
+++ resolved
@@ -160,11 +160,7 @@
         self._fit(col)
         return self.transform(col)
 
-<<<<<<< HEAD
-    def reverse_transform(self, col, column_metadata=None):
-=======
     def reverse_transform(self, col):
->>>>>>> a8f28a12
         """Converts data back into original format.
 
         Args:
@@ -175,20 +171,7 @@
         """
 
         output = pd.DataFrame()
-        new_col = self.get_category(col[self.col_name])
-<<<<<<< HEAD
-        output[self.col_name] = new_col
-=======
-
-        if self.missing:
-            new_col = new_col.rename(self.col_name)
-            data = pd.concat([new_col, col['?' + self.col_name]], axis=1)
-            nt = NullTransformer(self.column_metadata)
-            output[self.col_name] = nt.reverse_transform(data)
-
-        else:
-            output[self.col_name] = new_col
->>>>>>> a8f28a12
+        output[self.col_name] = self.get_category(col[self.col_name])
 
         return output
 
