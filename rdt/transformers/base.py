"""BaseTransformer module."""
import abc

import pandas as pd


class BaseTransformer:
    """Base class for all transformers.

    The ``BaseTransformer`` class contains methods that must be implemented
    in order to create a new transformer. The ``_fit`` method is optional,
    and ``fit_transform`` method is already implemented.
    """

    INPUT_TYPE = None
    OUTPUT_TYPES = None
    DETERMINISTIC_TRANSFORM = None
    DETERMINISTIC_REVERSE = None
    COMPOSITION_IS_IDENTITY = None
    NEXT_TRANSFORMERS = None

    columns = None
    column_prefix = None
    output_columns = None

    @classmethod
    def get_subclasses(cls):
        """Recursively find subclasses of this Baseline.

        Returns:
            list:
                List of all subclasses of this class.
        """
        subclasses = []
        for subclass in cls.__subclasses__():
            if abc.ABC not in subclass.__bases__:
                subclasses.append(subclass)

            subclasses += subclass.get_subclasses()

        return subclasses

    @classmethod
    def get_input_type(cls):
        """Return the input type supported by the transformer.

        Returns:
            string:
                Accepted input type of the transformer.
        """
        return cls.INPUT_TYPE

    def _add_prefix(self, dictionary):
        if not dictionary:
            return None

        output = {}
        for output_columns, output_type in dictionary.items():
            output[f'{self.column_prefix}.{output_columns}'] = output_type

        return output

    def get_output_types(self):
        """Return the output types produced by this transformer.

        Returns:
            dict:
                Mapping from the transformed column names to the produced data types.
        """
        return self._add_prefix(self.OUTPUT_TYPES)

    def is_transform_deterministic(self):
        """Return whether the transform is deterministic.

        Returns:
            bool:
                Whether or not the transform is deterministic.
        """
        return self.DETERMINISTIC_TRANSFORM

    def is_reverse_deterministic(self):
        """Return whether the reverse transform is deterministic.

        Returns:
            bool:
                Whether or not the reverse transform is deterministic.
        """
        return self.DETERMINISTIC_REVERSE

    def is_composition_identity(self):
        """Return whether composition of transform and reverse transform produces the input data.

        Returns:
            bool:
                Whether or not transforming and then reverse transforming returns the input data.
        """
        return self.COMPOSITION_IS_IDENTITY

    def get_next_transformers(self):
        """Return the suggested next transformer to be used for each column.

        Returns:
            dict:
                Mapping from transformed column names to the transformers to apply to each column.
        """
        return self._add_prefix(self.NEXT_TRANSFORMERS)

    def _store_columns(self, columns, data):
        if isinstance(columns, tuple) and columns not in data:
            columns = list(columns)
        elif not isinstance(columns, list):
            columns = [columns]

        missing = set(columns) - set(data.columns)
        if missing:
            raise KeyError(f'Columns {missing} were not present in the data.')

        self.columns = columns

    @staticmethod
    def _get_columns_data(data, columns):
        if len(columns) == 1:
            columns = columns[0]

        return data[columns]

    @staticmethod
    def _set_columns_data(data, columns_data, columns):
        if isinstance(columns_data, (pd.DataFrame, pd.Series)):
            columns_data.index = data.index

        if len(columns_data.shape) == 1:
            data[columns[0]] = columns_data
        else:
            data[columns] = columns_data

    def _build_output_columns(self, data):
        self.column_prefix = '#'.join(self.columns)
        self.output_columns = list(self.get_output_types().keys())

        # make sure none of the generated `output_columns` exists in the data
        data_columns = set(data.columns)
        while data_columns & set(self.output_columns):
            self.column_prefix += '#'
            self.output_columns = list(self.get_output_types().keys())

    def _fit(self, columns_data):
        """Fit the transformer to the data.

        Args:
            columns_data (pandas.DataFrame or pandas.Series):
                Data to transform.
        """
        raise NotImplementedError()

    def fit(self, data, columns):
        """Fit the transformer to the `columns` of the `data`.

        Args:
            data (pandas.DataFrame):
                The entire table.
            columns (list):
                Column names. Must be present in the data.
        """
        self._store_columns(columns, data)

        columns_data = self._get_columns_data(data, self.columns)
        self._fit(columns_data)

        self._build_output_columns(data)

    def _transform(self, columns_data):
        """Transform the data.

        Args:
            columns_data (pandas.DataFrame or pandas.Series):
                Data to transform.

        Returns:
            pandas.DataFrame or pandas.Series:
                Transformed data.
        """
        raise NotImplementedError()

    def transform(self, data, drop=True):
        """Transform the `self.columns` of the `data`.

        Args:
            data (pandas.DataFrame):
                The entire table.
            drop (bool):
                Whether or not to drop original columns.

        Returns:
            pd.DataFrame:
                The entire table, containing the transformed data.
        """
        # if `data` doesn't have the columns that were fitted on, don't transform
        if any(column not in data.columns for column in self.columns):
            return data

        data = data.copy()

        columns_data = self._get_columns_data(data, self.columns)
        transformed_data = self._transform(columns_data)

        self._set_columns_data(data, transformed_data, self.output_columns)
<<<<<<< HEAD
=======
        if drop:
            data.drop(self.columns, axis=1, inplace=True)
>>>>>>> 603d12d4

        return data.drop(self.columns, axis=1)

    def fit_transform(self, data, columns):
        """Fit the transformer to the `columns` of the `data` and then transform them.

        Args:
            data (pandas.DataFrame):
                The entire table.
            columns (list or tuple or str):
                List or tuple of column names from the data to transform.
                If only one column is provided, it can be passed as a string instead.
                If none are passed, fits on the entire dataset.

        Returns:
            pd.DataFrame:
                The entire table, containing the transformed data.
        """
        self.fit(data, columns)
        return self.transform(data)

    def _reverse_transform(self, columns_data):
        """Revert the transformations to the original values.

        Args:
            columns_data (pandas.DataFrame or pandas.Series):
                Data to revert.

        Returns:
            pandas.DataFrame or pandas.Series:
                Reverted data.
        """
        raise NotImplementedError()

    def reverse_transform(self, data, drop=True):
        """Revert the transformations to the original values.

        Args:
            data (pandas.DataFrame):
                The entire table.
            drop (bool):
                Whether or not to drop derived columns.

        Returns:
            pandas.DataFrame:
                The entire table, containing the reverted data.
        """
        # if `data` doesn't have the columns that were transformed, don't reverse_transform
        if any(column not in data.columns for column in self.output_columns):
            return data

        data = data.copy()

        columns_data = self._get_columns_data(data, self.output_columns)
        reversed_data = self._reverse_transform(columns_data)

        self._set_columns_data(data, reversed_data, self.columns)
<<<<<<< HEAD
=======
        if drop:
            data.drop(self.output_columns, axis=1, inplace=True)
>>>>>>> 603d12d4

        return data.drop(self.output_columns, axis=1)<|MERGE_RESOLUTION|>--- conflicted
+++ resolved
@@ -205,11 +205,8 @@
         transformed_data = self._transform(columns_data)
 
         self._set_columns_data(data, transformed_data, self.output_columns)
-<<<<<<< HEAD
-=======
         if drop:
             data.drop(self.columns, axis=1, inplace=True)
->>>>>>> 603d12d4
 
         return data.drop(self.columns, axis=1)
 
@@ -267,10 +264,7 @@
         reversed_data = self._reverse_transform(columns_data)
 
         self._set_columns_data(data, reversed_data, self.columns)
-<<<<<<< HEAD
-=======
         if drop:
             data.drop(self.output_columns, axis=1, inplace=True)
->>>>>>> 603d12d4
 
         return data.drop(self.output_columns, axis=1)