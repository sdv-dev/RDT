--- conflicted
+++ resolved
@@ -96,12 +96,6 @@
             raise KeyError(f'Columns {missing} were not present in the data.')
 
         self._columns = columns
-<<<<<<< HEAD
-        columns = self._convert_if_length_one(self._columns)
-        self._fit(data[columns])
-
-        self._column_prefix = '#'.join(columns)
-=======
 
     @staticmethod
     def _get_columns_data(data, columns):
@@ -119,7 +113,6 @@
 
     def _build_output_columns(self, data):
         self._column_prefix = '#'.join(self._columns)
->>>>>>> 03ecfec6
         self._output_columns = list(self.get_output_types().keys())
 
         # make sure none of the generated `output_columns` exists in the data
