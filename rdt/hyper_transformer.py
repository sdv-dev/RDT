"""Hyper transformer module."""

import warnings

from rdt.transformers import get_default_transformer, load_transformer

FIELD_ALREADY_FIT_WARNING = (
    'This field has already been fit. Only one transformer can be specified per field.'
)


class HyperTransformer:
    """HyperTransformer class.

    The ``HyperTransformer`` class contains a collection of ``transformers`` that can be
    used to transform and reverse transform one or more columns at once.

    Args:
        field_transformers (dict or None):
            Dict mapping field names to transformer to use. The keys can be a string
            representing one field name or a tuple of multiple field names. Keys can
            also specify transformers for fields derived by other transformers by
            concatenating the name of the original field to the output name of the
            transformer using ``.`` as a separator.
        field_types (dict or None):
            Dict mapping field names to their data types.
        data_type_transformers (dict or None):
            Dict mapping data types to transformers to use for that data type.
        copy (bool):
            Whether to make a copy of the input data or not. Defaults to ``True``.
        transform_output_types (list or None):
            List of acceptable data types for the output of the ``transform`` method.
            If ``None``, only ``numerical`` types will be considered acceptable.


    Example:
        Create a simple ``HyperTransformer`` instance that will decide which transformers
        to use based on the fit data ``dtypes``.

        >>> ht = HyperTransformer()

        Create a ``HyperTransformer`` passing a dict mapping fields to data types.

        >>> field_types = {
        ...     'a': 'categorical',
        ...     'b': 'numerical
        ... }
        >>> ht = HyperTransformer(field_types=field_types)

        Create a ``HyperTransformer`` passing a ``field_transformers`` dict.
        (Note: The transformers used in this example may not exist and are just used
        to illustrate the different way that a transformer can be defined for a field).

        >>> field_transformers = {
        ...     'email': EmailTransformer(),
        ...     'email.domain': EmailDomainTransformer(),
        ...     ('year', 'month', 'day'): DateTimeTransformer()
        ... }
        >>> ht = HyperTransformer(field_transformers=field_transformers)

        Create a ``HyperTransformer`` passing a dict mapping data types to transformers.
        >>> data_type_transformers = {
        ...     'categorical': LabelEncodingTransformer(),
        ...     'numerical': NumericalTransformer()
        ... }
        >>> ht = HyperTransformer(data_type_transformers=data_type_transformers)
    """

    _DTYPES_TO_DATA_TYPES = {
        'i': 'integer',
        'f': 'float',
        'O': 'categorical',
        'b': 'boolean',
        'M': 'datetime',
    }
    _DEFAULT_OUTPUT_TYPES = [
        'numerical',
        'float',
        'integer'
    ]

    def _create_multi_column_fields(self):
        multi_column_fields = {}
        for field in list(self.field_types) + list(self.field_transformers):
            if isinstance(field, tuple):
                for column in field:
                    multi_column_fields[column] = field
        return multi_column_fields

    def __init__(self, copy=True, field_types=None, data_type_transformers=None,
                 field_transformers=None, transform_output_types=None):
        self.copy = copy
        self.field_types = field_types or {}
        self.data_type_transformers = data_type_transformers or {}
        self.field_transformers = field_transformers or {}
        self.transform_output_types = transform_output_types or self._DEFAULT_OUTPUT_TYPES
        self._multi_column_fields = self._create_multi_column_fields()
        self._transformers_sequence = []
        self._output_columns = []
        self._input_columns = []
        self._temp_columns = []

    @staticmethod
    def _field_in_data(field, data):
        all_columns_in_data = isinstance(field, tuple) and all(col in data for col in field)
        return field in data or all_columns_in_data

    @staticmethod
    def _add_field_to_set(field, field_set):
        if isinstance(field, tuple):
            field_set.update(field)
        else:
            field_set.add(field)

    @staticmethod
    def _field_in_set(field, field_set):
        if isinstance(field, tuple):
            return all(column in field_set for column in field)

        return field in field_set

    def _update_field_types(self, data):
        # get set of provided fields including multi-column fields
        provided_fields = set()
        for field in self.field_types.keys():
            self._add_field_to_set(field, provided_fields)

        for field in data:
            if field not in provided_fields:
                self.field_types[field] = self._DTYPES_TO_DATA_TYPES[data[field].dtype.kind]

    def _get_next_transformer(self, output_field, output_type, next_transformers):
        next_transformer = None
        if output_field in self.field_transformers:
            next_transformer = self.field_transformers[output_field]

        elif output_type not in self.transform_output_types:
            if next_transformers is not None and output_field in next_transformers:
                next_transformer = next_transformers[output_field]
            else:
                next_transformer = get_default_transformer(output_type)

<<<<<<< HEAD
        When ``self.dtypes`` is ``None``, use the dtypes from the input data.a
=======
        return next_transformer
>>>>>>> a764a0ec

    def _fit_field_transformer(self, data, field, transformer):
        """Fit a transformer to its corresponding field.

        If the transformer outputs fields that aren't ML ready, then this method
        recursively fits transformers to their outputs until they are. This method
        keeps track of which fields are temporarily created by transformers as well
        as which fields will be part of the final output from ``transform``.

        Args:
            data (pandas.DataFrame):
                Data to fit the transformer to.
            field (str or tuple):
                Name of column or tuple of columns in data that will be transformed
                by the transformer.
            transformer (Transformer):
                Instance of transformer class that will fit the data.
        """
        transformer = load_transformer(transformer)
        transformer.fit(data, field)
        self._transformers_sequence.append(transformer)

        output_types = transformer.get_output_types()
        next_transformers = transformer.get_next_transformers()
        for (output_name, output_type) in output_types.items():
            output_field = self._multi_column_fields.get(output_name, output_name)
            next_transformer = self._get_next_transformer(
                output_field, output_type, next_transformers)

            if next_transformer:
                self._temp_columns.append(output_name)
                if output_name not in data:
                    data = transformer.transform(data)

                if self._field_in_data(output_field, data):
                    self._fit_field_transformer(data, output_field, next_transformer)

            else:
                self._output_columns.append(output_name)

        return data

    def fit(self, data):
        """Fit the transformers to the data.

        Args:
            data (pandas.DataFrame):
                Data to fit the transformers to.
        """
        self._input_columns = list(data.columns)
        self._update_field_types(data)
        fitted_fields = set()

        # Loop through field_transformers that are first level
        for field in self.field_transformers:
            if self._field_in_data(field, data):
                if self._field_in_set(field, fitted_fields):
                    warnings.warn(FIELD_ALREADY_FIT_WARNING)
                else:
                    data = self._fit_field_transformer(data, field, self.field_transformers[field])
                    self._add_field_to_set(field, fitted_fields)

        for (field, data_type) in self.field_types.items():
            if not self._field_in_set(field, fitted_fields):
                if data_type in self.data_type_transformers:
                    transformer = self.data_type_transformers[data_type]
                else:
                    transformer = get_default_transformer(data_type)

                data = self._fit_field_transformer(data, field, transformer)
                self._add_field_to_set(field, fitted_fields)

    def transform(self, data):
        """Transform the data.

        If ``self.copy`` is ``True`` make a copy of the input data to avoid modifying it.

        Args:
            data (pandas.DataFrame):
                Data to transform.

        Returns:
            pandas.DataFrame:
                Transformed data.
        """
        if self.copy:
            data = data.copy()

        for transformer in self._transformers_sequence:
            data = transformer.transform(data, drop=False)

        columns_to_drop = [
            column
            for column in data
            if column in self._input_columns or column in self._temp_columns
        ]
        data = data.drop(columns_to_drop, axis=1)
        return data

    def fit_transform(self, data):
        """Fit the transformers to the data and then transform it.

        Args:
            data (pandas.DataFrame):
                Data to transform.

        Returns:
            pandas.DataFrame:
                Transformed data.
        """
        self.fit(data)
        return self.transform(data)

    def reverse_transform(self, data):
        """Revert the transformations back to the original values.

        Args:
            data (pandas.DataFrame):
                Data to revert.

        Returns:
            pandas.DataFrame:
                reversed data.
        """
        for transformer in reversed(self._transformers_sequence):
            data = transformer.reverse_transform(data, drop=False)

        columns_to_drop = [
            col
            for col in data
            if col in self._output_columns or col in self._temp_columns
        ]
        reversed_data = data.drop(columns_to_drop, axis=1)
        return reversed_data<|MERGE_RESOLUTION|>--- conflicted
+++ resolved
@@ -140,11 +140,7 @@
             else:
                 next_transformer = get_default_transformer(output_type)
 
-<<<<<<< HEAD
-        When ``self.dtypes`` is ``None``, use the dtypes from the input data.a
-=======
         return next_transformer
->>>>>>> a764a0ec
 
     def _fit_field_transformer(self, data, field, transformer):
         """Fit a transformer to its corresponding field.
