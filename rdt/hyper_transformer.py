"""Hyper transformer module."""

import warnings

from rdt.transformers import get_default_transformer, load_transformer


class HyperTransformer:
    """HyperTransformer class.

    The ``HyperTransformer`` class contains a collection of ``transformers`` that can be
    used to transform and reverse transform one or more columns at once.

    Args:
        field_transformers (dict or None):
            Dict used to overwrite thr transformer used for a field. If no transformer is
            specified for a field, a default transformer is selected. The keys are fields
            which can be defined as a string of the column name or a tuple of multiple column
            names. Keys can also specify transformers for fields derived by other transformers.
            This can be done by concatenating the name of the original field to the output name
            using ``.`` as a separator (eg. {field_name}.{transformer_output_name}).
        field_types (dict or None):
            Dict mapping field names to their data types. If not provided, the data type is
            inferred using the column's Pandas ``dtype``.
        data_type_transformers (dict or None):
            Dict used to overwrite the default transformer for a data type. The keys are
            data types and the values are Transformers or Transformer instances.
        copy (bool):
            Whether to make a copy of the input data or not. Defaults to ``True``.
        transform_output_types (list or None):
            List of acceptable data types for the output of the ``transform`` method.
            If ``None``, only ``numerical`` types will be considered acceptable.


    Example:
        Create a simple ``HyperTransformer`` instance that will decide which transformers
        to use based on the fit data ``dtypes``.

        >>> ht = HyperTransformer()

        Create a ``HyperTransformer`` passing a dict mapping fields to data types.

        >>> field_types = {
        ...     'a': 'categorical',
        ...     'b': 'numerical
        ... }
        >>> ht = HyperTransformer(field_types=field_types)

        Create a ``HyperTransformer`` passing a ``field_transformers`` dict.
        (Note: The transformers used in this example may not exist and are just used
        to illustrate the different way that a transformer can be defined for a field).

        >>> field_transformers = {
        ...     'email': EmailTransformer(),
        ...     'email.domain': EmailDomainTransformer(),
        ...     ('year', 'month', 'day'): DateTimeTransformer()
        ... }
        >>> ht = HyperTransformer(field_transformers=field_transformers)

        Create a ``HyperTransformer`` passing a dict mapping data types to transformers.
        >>> data_type_transformers = {
        ...     'categorical': LabelEncodingTransformer(),
        ...     'numerical': NumericalTransformer()
        ... }
        >>> ht = HyperTransformer(data_type_transformers=data_type_transformers)
    """

    _DTYPES_TO_DATA_TYPES = {
        'i': 'integer',
        'f': 'float',
        'O': 'categorical',
        'b': 'boolean',
        'M': 'datetime',
    }
    _DEFAULT_OUTPUT_TYPES = [
        'numerical',
        'float',
        'integer'
    ]

    @staticmethod
    def _add_field_to_set(field, field_set):
        if isinstance(field, tuple):
            field_set.update(field)
        else:
            field_set.add(field)

    @staticmethod
    def _field_in_set(field, field_set):
        if isinstance(field, tuple):
            return all(column in field_set for column in field)

        return field in field_set

    @staticmethod
    def _subset(input_list, other_list, not_in=False):
        return [
            element
            for element in input_list
            if (element in other_list) ^ not_in
        ]

    def _create_multi_column_fields(self):
        multi_column_fields = {}
        for field in list(self.field_types) + list(self.field_transformers):
            if isinstance(field, tuple):
                for column in field:
                    multi_column_fields[column] = field
        return multi_column_fields

    def _validate_field_transformers(self):
        for field in self.field_transformers:
            if self._field_in_set(field, self._specified_fields):
                raise ValueError(f'Multiple transformers specified for the field {field}.',
                                 'Each field can have at most one transformer defined in',
                                 'field_transformers')

            self._add_field_to_set(field, self._specified_fields)

    def __init__(self, copy=True, field_types=None, data_type_transformers=None,
                 field_transformers=None, transform_output_types=None):
        self.copy = copy
        self.field_types = field_types or {}
        self.data_type_transformers = data_type_transformers or {}
        self.field_transformers = field_transformers or {}
        self._specified_fields = set()
        self._validate_field_transformers()
        self.transform_output_types = transform_output_types or self._DEFAULT_OUTPUT_TYPES
        self._multi_column_fields = self._create_multi_column_fields()
        self._transformers_sequence = []
        self._output_columns = []
        self._input_columns = []
        self._fitted_fields = set()

    @staticmethod
    def _field_in_data(field, data):
        all_columns_in_data = isinstance(field, tuple) and all(col in data for col in field)
        return field in data or all_columns_in_data

    def _update_field_types(self, data):
        # get set of provided fields including multi-column fields
        provided_fields = set()
        for field in self.field_types.keys():
            self._add_field_to_set(field, provided_fields)

        for field in data:
            if field not in provided_fields:
                self.field_types[field] = self._DTYPES_TO_DATA_TYPES[data[field].dtype.kind]

    def _get_next_transformer(self, output_field, output_type, next_transformers):
        next_transformer = None
        if output_field in self.field_transformers:
            next_transformer = self.field_transformers[output_field]

        elif output_type not in self.transform_output_types:
            if next_transformers is not None and output_field in next_transformers:
                next_transformer = next_transformers[output_field]
            else:
                next_transformer = get_default_transformer(output_type)

        return next_transformer

    def _fit_field_transformer(self, data, field, transformer):
        """Fit a transformer to its corresponding field.

        This method fits a transformer to the specified field which can be a column
        name or tuple of column names. If the transformer outputs fields that aren't
        ML ready, then this method recursively fits transformers to their outputs until
        they are. This method keeps track of which fields are temporarily created by
        transformers as well as which fields will be part of the final output from ``transform``.

        Args:
            data (pandas.DataFrame):
                Data to fit the transformer to.
            field (str or tuple):
                Name of column or tuple of columns in data that will be transformed
                by the transformer.
            transformer (Transformer):
                Instance of transformer class that will fit the data.
        """
<<<<<<< HEAD
        transformers = {}
        if self.dtypes:
            dtypes = self.dtypes
        else:
            dtypes = [
                data[column].dropna().infer_objects().dtype
                for column in data.columns
            ]

        for name, dtype in zip(data.columns, dtypes):
            try:
                kind = np.dtype(dtype).kind
            except TypeError:
                # probably category
                kind = 'O'

            transformer_template = self.dtype_transformers.get(kind)
            if not transformer_template:
                raise ValueError(f'Unsupported dtype: {dtype}')

            if isinstance(transformer_template, str):
                transformer_template = self._TRANSFORMER_TEMPLATES[transformer_template]

            if not isinstance(transformer_template, type):
                transformer = deepcopy(transformer_template)
=======
        transformer = load_transformer(transformer)
        transformer.fit(data, field)
        self._add_field_to_set(field, self._fitted_fields)
        self._transformers_sequence.append(transformer)
        data = transformer.transform(data)

        output_types = transformer.get_output_types()
        next_transformers = transformer.get_next_transformers()
        for (output_name, output_type) in output_types.items():
            output_field = self._multi_column_fields.get(output_name, output_name)
            next_transformer = self._get_next_transformer(
                output_field, output_type, next_transformers)

            if next_transformer:
                if self._field_in_data(output_field, data):
                    self._fit_field_transformer(data, output_field, next_transformer)

>>>>>>> f9ef15bf
            else:
                if output_name not in self._output_columns:
                    self._output_columns.append(output_name)

        return data

    def _validate_all_fields_fitted(self):
        non_fitted_fields = self._specified_fields.difference(self._fitted_fields)
        if non_fitted_fields:
            warnings.warn('The following fields were specified in the input arguments but not'
                          + f'found in the data: {non_fitted_fields}')

    def fit(self, data):
        """Fit the transformers to the data.

        Args:
            data (pandas.DataFrame):
                Data to fit the transformers to.
        """
        self._input_columns = list(data.columns)
        self._update_field_types(data)

        # Loop through field_transformers that are first level
        for field in self.field_transformers:
            if self._field_in_data(field, data):
                data = self._fit_field_transformer(data, field, self.field_transformers[field])

        for (field, data_type) in self.field_types.items():
            if not self._field_in_set(field, self._fitted_fields):
                if data_type in self.data_type_transformers:
                    transformer = self.data_type_transformers[data_type]
                else:
                    transformer = get_default_transformer(data_type)

                data = self._fit_field_transformer(data, field, transformer)

        self._validate_all_fields_fitted()

    def transform(self, data):
        """Transform the data.

        If ``self.copy`` is ``True`` make a copy of the input data to avoid modifying it.

        Args:
            data (pandas.DataFrame):
                Data to transform.

        Returns:
            pandas.DataFrame:
                Transformed data.
        """
        unknown_columns = self._subset(data.columns, self._input_columns, not_in=True)
        if self.copy:
            data = data.copy()

<<<<<<< HEAD
        drop_columns = []
        for column_name, transformer in self._transformers.items():
            if column_name in data:
                try:
                    column = data[column_name]
                    transformed = transformer.transform(column)
                except AttributeError:
                    # temporarily support both old and new style transformers
                    transformed = transformer.transform(data)
                    transformed = transformed[transformer.output_columns].to_numpy()

                shape = transformed.shape

                if len(shape) == 2:
                    drop_columns.append(column_name)
                    for index in range(shape[1]):
                        new_column = f'{column_name}#{index}'
                        data[new_column] = transformed[:, index]

                else:
                    data[column_name] = transformed
=======
        for transformer in self._transformers_sequence:
            data = transformer.transform(data, drop=False)
>>>>>>> f9ef15bf

        transformed_columns = self._subset(self._output_columns, data.columns)
        return data.reindex(columns=unknown_columns + transformed_columns)

    def fit_transform(self, data):
        """Fit the transformers to the data and then transform it.

        Args:
            data (pandas.DataFrame):
                Data to transform.

        Returns:
            pandas.DataFrame:
                Transformed data.
        """
        self.fit(data)
        return self.transform(data)

<<<<<<< HEAD
    @staticmethod
    def _get_columns(data, column_name):
        """Get one or more columns that match a given name.

        Args:
            data (pandas.DataFrame):
                Table to perform the matching.
            column_name (str):
                Name to match the columns.

        Returns:
            list[str]:
                Names of the matching columns.
        """
        column_name = re.escape(column_name)
        regex = fr'{column_name}(#[0-9]+)?$'
        return data.columns[data.columns.str.match(regex)]

=======
>>>>>>> f9ef15bf
    def reverse_transform(self, data):
        """Revert the transformations back to the original values.

        Args:
            data (pandas.DataFrame):
                Data to revert.

        Returns:
            pandas.DataFrame:
                reversed data.
        """
        unknown_columns = self._subset(data.columns, self._output_columns, not_in=True)
        for transformer in reversed(self._transformers_sequence):
            data = transformer.reverse_transform(data, drop=False)

        reversed_columns = self._subset(self._input_columns, data.columns)
        return data.reindex(columns=unknown_columns + reversed_columns)<|MERGE_RESOLUTION|>--- conflicted
+++ resolved
@@ -178,33 +178,6 @@
             transformer (Transformer):
                 Instance of transformer class that will fit the data.
         """
-<<<<<<< HEAD
-        transformers = {}
-        if self.dtypes:
-            dtypes = self.dtypes
-        else:
-            dtypes = [
-                data[column].dropna().infer_objects().dtype
-                for column in data.columns
-            ]
-
-        for name, dtype in zip(data.columns, dtypes):
-            try:
-                kind = np.dtype(dtype).kind
-            except TypeError:
-                # probably category
-                kind = 'O'
-
-            transformer_template = self.dtype_transformers.get(kind)
-            if not transformer_template:
-                raise ValueError(f'Unsupported dtype: {dtype}')
-
-            if isinstance(transformer_template, str):
-                transformer_template = self._TRANSFORMER_TEMPLATES[transformer_template]
-
-            if not isinstance(transformer_template, type):
-                transformer = deepcopy(transformer_template)
-=======
         transformer = load_transformer(transformer)
         transformer.fit(data, field)
         self._add_field_to_set(field, self._fitted_fields)
@@ -222,7 +195,6 @@
                 if self._field_in_data(output_field, data):
                     self._fit_field_transformer(data, output_field, next_transformer)
 
->>>>>>> f9ef15bf
             else:
                 if output_name not in self._output_columns:
                     self._output_columns.append(output_name)
@@ -278,32 +250,8 @@
         if self.copy:
             data = data.copy()
 
-<<<<<<< HEAD
-        drop_columns = []
-        for column_name, transformer in self._transformers.items():
-            if column_name in data:
-                try:
-                    column = data[column_name]
-                    transformed = transformer.transform(column)
-                except AttributeError:
-                    # temporarily support both old and new style transformers
-                    transformed = transformer.transform(data)
-                    transformed = transformed[transformer.output_columns].to_numpy()
-
-                shape = transformed.shape
-
-                if len(shape) == 2:
-                    drop_columns.append(column_name)
-                    for index in range(shape[1]):
-                        new_column = f'{column_name}#{index}'
-                        data[new_column] = transformed[:, index]
-
-                else:
-                    data[column_name] = transformed
-=======
         for transformer in self._transformers_sequence:
             data = transformer.transform(data, drop=False)
->>>>>>> f9ef15bf
 
         transformed_columns = self._subset(self._output_columns, data.columns)
         return data.reindex(columns=unknown_columns + transformed_columns)
@@ -322,27 +270,6 @@
         self.fit(data)
         return self.transform(data)
 
-<<<<<<< HEAD
-    @staticmethod
-    def _get_columns(data, column_name):
-        """Get one or more columns that match a given name.
-
-        Args:
-            data (pandas.DataFrame):
-                Table to perform the matching.
-            column_name (str):
-                Name to match the columns.
-
-        Returns:
-            list[str]:
-                Names of the matching columns.
-        """
-        column_name = re.escape(column_name)
-        regex = fr'{column_name}(#[0-9]+)?$'
-        return data.columns[data.columns.str.match(regex)]
-
-=======
->>>>>>> f9ef15bf
     def reverse_transform(self, data):
         """Revert the transformations back to the original values.
 
