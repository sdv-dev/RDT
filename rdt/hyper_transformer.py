"""Hyper transformer module."""

import json
import warnings
from collections import defaultdict
from copy import deepcopy

import yaml

from rdt.errors import Error, NotFittedError
from rdt.transformers import (
    BaseTransformer, get_default_transformer, get_transformer_instance, get_transformers_by_type)


class Config(dict):
    """Config dict for ``HyperTransformer`` with a better representation."""

    def __repr__(self):
        """Pretty print the dictionary."""
        config = {
            'sdtypes': self['sdtypes'],
            'transformers': {k: repr(v) for k, v in self['transformers'].items()}
        }

        printed = json.dumps(config, indent=4)
        for transformer in self['transformers'].values():
            quoted_transformer = f'"{transformer}"'
            if quoted_transformer in printed:
                printed = printed.replace(quoted_transformer, repr(transformer))

        return printed


class HyperTransformer:
    """HyperTransformer class.

    The ``HyperTransformer`` class contains a collection of ``transformers`` that can be
    used to transform and reverse transform one or more columns at once.

    Example:
        Create a simple ``HyperTransformer`` instance that will decide which transformers
        to use based on the fit data ``dtypes``.

        >>> ht = HyperTransformer()

        Create a ``HyperTransformer`` passing a dict mapping fields to sdtypes.

        >>> field_sdtypes = {
        ...     'a': 'categorical',
        ...     'b': 'numerical'
        ... }
        >>> ht = HyperTransformer(field_sdtypes=field_sdtypes)

        Create a ``HyperTransformer`` passing a ``field_transformers`` dict.
        (Note: The transformers used in this example may not exist and are just used
        to illustrate the different way that a transformer can be defined for a field).

        >>> field_transformers = {
        ...     'email': EmailTransformer(),
        ...     'email.domain': EmailDomainTransformer(),
        ... }
        >>> ht = HyperTransformer(field_transformers=field_transformers)

        Create a ``HyperTransformer`` passing a dict mapping sdtypes to transformers.
        >>> default_sdtype_transformers = {
        ...     'categorical': LabelEncoder(),
        ...     'numerical': FloatFormatter()
        ... }
        >>> ht = HyperTransformer(default_sdtype_transformers=default_sdtype_transformers)
    """

    # pylint: disable=too-many-instance-attributes

    _DTYPES_TO_SDTYPES = {
        'i': 'numerical',
        'f': 'numerical',
        'O': 'categorical',
        'b': 'boolean',
        'M': 'datetime',
    }
    _DEFAULT_OUTPUT_SDTYPES = [
        'numerical',
        'float',
        'integer'
    ]
    _REFIT_MESSAGE = (
        "For this change to take effect, please refit your data using 'fit' or 'fit_transform'."
    )
    _DETECT_CONFIG_MESSAGE = (
        'Nothing to update. Use the `detect_initial_config` method to pre-populate all the '
        'sdtypes and transformers from your dataset.'
    )
    _NOT_FIT_MESSAGE = (
        'The HyperTransformer is not ready to use. Please fit your data first using '
        "'fit' or 'fit_transform'."
    )

    @staticmethod
    def _user_message(text, prefix=None):
        """Print a text with an optional prefix to the user.

        Args:
            text (str):
                Text to print.
            prefix (str or None):
                A prefix to add to the front of the text before printing.
        """
        message = f'{prefix}: {text}' if prefix else text
        print(message)  # noqa: T001

    @staticmethod
    def _add_field_to_set(field, field_set):
        if isinstance(field, tuple):
            field_set.update(field)
        else:
            field_set.add(field)  # noqa -> set can't use operator

    @staticmethod
    def _field_in_set(field, field_set):
        if isinstance(field, tuple):
            return all(column in field_set for column in field)

        return field in field_set

    @staticmethod
    def _subset(input_list, other_list, not_in=False):
        return [
            element
            for element in input_list
            if (element in other_list) ^ not_in
        ]

    def _create_multi_column_fields(self):
        multi_column_fields = {}
        for field in list(self.field_sdtypes) + list(self.field_transformers):
            if isinstance(field, tuple):
                for column in field:
                    multi_column_fields[column] = field
        return multi_column_fields

    def _validate_field_transformers(self):
        for field in self.field_transformers:
            if self._field_in_set(field, self._specified_fields):
                raise ValueError(f'Multiple transformers specified for the field {field}. '
                                 'Each field can have at most one transformer defined in '
                                 'field_transformers.')

            self._add_field_to_set(field, self._specified_fields)

    def __init__(self):
        self._default_sdtype_transformers = {}
        self.field_sdtypes = {}
        self.field_transformers = {}

        self._specified_fields = set()
        self._validate_field_transformers()
        self._valid_output_sdtypes = self._DEFAULT_OUTPUT_SDTYPES
        self._multi_column_fields = self._create_multi_column_fields()
        self._transformers_sequence = []
        self._output_columns = []
        self._input_columns = []
        self._fitted_fields = set()
        self._fitted = False
        self._modified_config = False
        self._transformers_tree = defaultdict(dict)

    @staticmethod
    def _field_in_data(field, data):
        all_columns_in_data = isinstance(field, tuple) and all(col in data for col in field)
        return field in data or all_columns_in_data

    @staticmethod
    def _validate_config(config):
        sdtypes = config.get('sdtypes', {})
        transformers = config.get('transformers', {})
        for column, transformer in transformers.items():
            if transformer is not None:
                input_sdtype = transformer.get_input_sdtype()
                sdtype = sdtypes.get(column)
                if input_sdtype != sdtype:
                    warnings.warn(
                        f'You are assigning a {input_sdtype} transformer to a {sdtype} '
                        f"column ('{column}'). If the transformer doesn't match the "
                        'sdtype, it may lead to errors.'
                    )

    @staticmethod
    def _get_supported_sdtypes():
        get_transformers_by_type.cache_clear()
        return get_transformers_by_type().keys()

    def get_config(self):
        """Get the current ``HyperTransformer`` configuration.

        Returns:
            dict:
                A dictionary containing the following two dictionaries:
                - sdtypes: A dictionary mapping column names to their ``sdtypes``.
                - transformers: A dictionary mapping column names to their transformer instances.
        """
        return Config({
            'sdtypes': self.field_sdtypes,
            'transformers': self.field_transformers
        })

    def set_config(self, config):
        """Set the ``HyperTransformer`` configuration.

        This method will only update the sdtypes/transformers passed. Other previously
        learned sdtypes/transformers will not be affected.

        Args:
            config (dict):
                A dictionary containing the following two dictionaries:
                - sdtypes: A dictionary mapping column names to their ``sdtypes``.
                - transformers: A dictionary mapping column names to their transformer instances.
        """
        self._validate_config(config)
        self.field_sdtypes.update(config['sdtypes'])
        self.field_transformers.update(config['transformers'])
        self._modified_config = True
        if self._fitted:
            warnings.warn(self._REFIT_MESSAGE)

    def update_transformers_by_sdtype(self, sdtype, transformer):
        """Update the transformers for the specified ``sdtype``.

        Given an ``sdtype`` and a ``transformer``, change all the fields of the ``sdtype``
        to use the given transformer.

        Args:
            sdtype (str):
                Semantic data type for the transformer.
            transformer (rdt.transformers.BaseTransformer):
                Transformer class or instance to be used for the given ``sdtype``.
        """
        if self._fitted:
            warnings.warn(self._REFIT_MESSAGE)

        if not self.field_sdtypes:
            raise Error(
                'Nothing to update. Use the `detect_initial_config` method to '
                'pre-populate all the sdtypes and transformers from your dataset.'
            )

        if sdtype not in self._get_supported_sdtypes():
            raise Error(
                'Invalid sdtype. If you are trying to use a premium sdtype, contact info@sdv.dev '
                'about RDT Add-Ons.'
            )

        if not isinstance(transformer, BaseTransformer) and transformer is not None:
            raise Error('Invalid transformer. Please input an rdt transformer object.')

        if transformer.get_input_sdtype() != sdtype:
            raise Error("The transformer you've assigned is incompatible with the sdtype.")

        for field, field_sdtype in self.field_sdtypes.items():
            if field_sdtype == sdtype:
                self.field_transformers[field] = transformer

        self._modified_config = True

    def update_sdtypes(self, column_name_to_sdtype):
        """Update the ``sdtypes`` for each specified column name.

        Args:
            column_name_to_sdtype(dict):
                Dict mapping column names to ``sdtypes`` for that column.
        """
        if len(self.field_sdtypes) == 0:
            raise Error(self._DETECT_CONFIG_MESSAGE)

        unsupported_sdtypes = []
        transformers_to_update = {}
        for column, sdtype in column_name_to_sdtype.items():
            if sdtype not in self._get_supported_sdtypes():
                unsupported_sdtypes.append(sdtype)
            elif self.field_sdtypes.get(column) != sdtype:
                current_transformer = self.field_transformers.get(column)
                if not current_transformer or current_transformer.get_input_sdtype() != sdtype:
                    transformers_to_update[column] = get_default_transformer(sdtype)

        if unsupported_sdtypes:
            raise Error(
                f'Unsupported sdtypes ({unsupported_sdtypes}). To use ``sdtypes`` with specific '
                'semantic meanings, please contact the SDV team to update to rdt_plus. Otherwise, '
                "use 'pii' to anonymize the column."
            )

        self.field_sdtypes.update(column_name_to_sdtype)
        self.field_transformers.update(transformers_to_update)
        self._user_message(
            'The transformers for these columns may change based on the new sdtype.\n'
            "Use 'get_config()' to verify the transformers.", 'Info'
        )
        self._modified_config = True
        if self._fitted:
            warnings.warn(self._REFIT_MESSAGE)

    @staticmethod
    def _validate_transformers(column_name_to_transformer):
        """Validate the given transformers are valid.

        Args:
            column_name_to_transformer (dict):
                Dict mapping column names to transformers to be used for that column.

        Raises:
            Error:
                Raises an error if ``column_name_to_transformer`` contains one or more
                invalid transformers.
        """
        invalid_transformers_columns = []
        for column_name, transformer in column_name_to_transformer.items():
            if transformer is not None:
                try:
                    get_transformer_instance(transformer)
                except ValueError:
                    invalid_transformers_columns.append(column_name)

        if invalid_transformers_columns:
            raise Error(
                f'Invalid transformers for columns: {invalid_transformers_columns}. '
                'Please assign an rdt transformer object to each column name.'
            )

    def update_transformers(self, column_name_to_transformer):
        """Update any of the transformers assigned to each of the column names.

        Args:
            column_name_to_transformer(dict):
                Dict mapping column names to transformers to be used for that column.
        """
        if self._fitted:
            warnings.warn(self._REFIT_MESSAGE)

        if len(self.field_transformers) == 0:
            raise Error(self._DETECT_CONFIG_MESSAGE)

        self._validate_transformers(column_name_to_transformer)

        incompatible_sdtypes = []
        for column_name, transformer in column_name_to_transformer.items():
            if transformer is not None:
                self.field_transformers[column_name] = transformer
                self._provided_field_transformers[column_name] = transformer

                current_sdtype = self.field_sdtypes.get(column_name)
                if current_sdtype and current_sdtype != transformer.get_input_sdtype():
                    incompatible_sdtypes.append(column_name)

<<<<<<< HEAD
        if incompatible_sdtypes:
            warnings.warn(
                "Some transformers you've assigned are not compatible with the sdtypes. "
                f"Use 'update_sdtypes' to update: {incompatible_sdtypes}"
            )
=======
            self.field_transformers[column_name] = transformer
>>>>>>> 8d115e5b

        self._modified_config = True

    def remove_transformers(self, column_names):
        """Remove transformers for given columns.

        This will remove the transformer for a given column name and this will not be
        transformed.

        Args:
            column_names (list):
                List of columns to remove the transformers for.
        """
        unknown_columns = []
        for column_name in column_names:
            if column_name not in self.field_transformers:
                unknown_columns.append(column_name)

        if unknown_columns:
            raise Error(
                f'Invalid column names: {unknown_columns}. These columns do not exist in the '
                "config. Use 'get_config()' to see the expected values."
            )

        for column_name in column_names:
            self.field_transformers[column_name] = None

        if self._fitted:
            warnings.warn(self._REFIT_MESSAGE)

    def remove_transformers_by_sdtype(self, sdtype):
        """Remove transformers for given ``sdtype``.

        This will remove the transformers for a given ``sdtype``  and those will not be
        transformed.

        Args:
            sdtype (str):
                Semantic data type for the transformers to be removed.
        """
        if sdtype not in self._get_supported_sdtypes():
            raise Error(
                f"Invalid sdtype '{sdtype}'. If you are trying to use a premium sdtype, "
                'contact info@sdv.dev about RDT Add-Ons.'
            )

        for column_name, column_sdtype in self.field_sdtypes.items():
            if column_sdtype == sdtype:
                self.field_transformers[column_name] = None

        if self._fitted:
            warnings.warn(self._REFIT_MESSAGE)

    def _get_transformer(self, field):
        """Get the transformer instance used for a field.

        Args:
            field (str or tuple):
                String representing a column name or a tuple of multiple column names.

        Returns:
            Transformer:
                Transformer instance used on the specified field during ``transform``.
        """
        if not self._fitted:
            raise NotFittedError

        return self._transformers_tree[field].get('transformer', None)

    def _get_output_transformers(self, field):
        """Return dict mapping output columns of field to transformers used on them.

        Args:
            field (str or tuple):
                String representing a column name or a tuple of multiple column names.

        Returns:
            dict:
                Dictionary mapping the output names of the columns created after transforming the
                specified field, to the transformer instances used on them.
        """
        if not self._fitted:
            raise NotFittedError

        next_transformers = {}
        for output in self._transformers_tree[field].get('outputs', []):
            next_transformers[output] = self._transformers_tree[output].get('transformer', None)

        return next_transformers

    def _get_final_output_columns(self, field):
        """Return list of all final output columns related to a field.

        The ``HyperTransformer`` will figure out which transformers to use on a field during
        ``transform``. If the outputs are not of an acceptable sdtype, they will also go
        through transformations. This method finds all the output columns that are of an
        acceptable final sdtype that originated from the specified field.

        Args:
            field (str or tuple):
                String representing a column name or a tuple of multiple column names.

        Returns:
            list:
                List of output column names that were created as a by-product of the specified
                field.
        """
        if not self._fitted:
            raise NotFittedError

        final_outputs = []
        outputs = self._transformers_tree[field].get('outputs', []).copy()
        while len(outputs) > 0:
            output = outputs.pop()
            transformer = self._transformers_tree.get(output, {}).get('transformer')
            if output in self._transformers_tree and transformer:
                outputs.extend(self._transformers_tree[output].get('outputs', []))
            else:
                final_outputs.append(output)

        return sorted(final_outputs, reverse=True)

    def _get_transformer_tree_yaml(self):
        """Return yaml representation of transformers tree.

        After running ``fit``, a sequence of transformers is created to run each original column
        through. The sequence can be thought of as a tree, where each node is a field and the
        transformer used on it, and each neighbor is an output from that transformer. This method
        returns a YAML representation of this tree.

        Returns:
            string:
                YAML object representing the tree of transformers created during ``fit``. It has
                the following form:

                field1:
                    transformer: ExampleTransformer instance
                    outputs: [field1.out1, field1.out2]
                field1.out1:
                    transformer: FrequencyEncoder instance
                    outputs: [field1.out1.value]
                field1.out2:
                    transformer: FrequencyEncoder instance
                    outputs: [field1.out2.value]
        """
        modified_tree = deepcopy(self._transformers_tree)
        for field in modified_tree:
            class_name = modified_tree[field]['transformer'].__class__.__name__
            modified_tree[field]['transformer'] = class_name

        return yaml.safe_dump(dict(modified_tree))

    def _set_field_sdtype(self, data, field):
        clean_data = data[field].dropna()
        kind = clean_data.infer_objects().dtype.kind
        self.field_sdtypes[field] = self._DTYPES_TO_SDTYPES[kind]

    def _unfit(self):
        self._transformers_sequence = []
        self._input_columns = []
        self._output_columns = []
        self._fitted_fields.clear()
        self._fitted = False
        self._transformers_tree = defaultdict(dict)

    def _learn_config(self, data):
        """Unfit the HyperTransformer and learn the sdtypes and transformers of the data."""
        self._unfit()
        for field in data:
            if field not in self.field_sdtypes:
                self._set_field_sdtype(data, field)
            if field not in self.field_transformers:
                sdtype = self.field_sdtypes[field]
                if sdtype in self._default_sdtype_transformers:
                    self.field_transformers[field] = self._default_sdtype_transformers[sdtype]
                else:
                    self.field_transformers[field] = get_default_transformer(sdtype)

    def detect_initial_config(self, data):
        """Print the configuration of the data.

        This method detects the ``sdtype`` and transformer of each field in the data
        and then prints them as a json object.

        NOTE: This method completely resets the state of the ``HyperTransformer``.

        Args:
            data (pd.DataFrame):
                Data which will have its configuration detected.
        """
        # Reset the state of the HyperTransformer
        self._default_sdtype_transformers = {}
        self.field_sdtypes = {}
        self.field_transformers = {}

        # Set the sdtypes and transformers of all fields to their defaults
        self._learn_config(data)

        self._user_message('Detecting a new config from the data ... SUCCESS')
        self._user_message('Setting the new config ... SUCCESS')

        config = Config({
            'sdtypes': self.field_sdtypes,
            'transformers': self.field_transformers
        })

        self._user_message('Config:')
        self._user_message(config)

    def _get_next_transformer(self, output_field, output_sdtype, next_transformers):
        next_transformer = None
        if output_field in self.field_transformers:
            next_transformer = self.field_transformers[output_field]

        elif output_sdtype not in self._valid_output_sdtypes:
            if next_transformers is not None and output_field in next_transformers:
                next_transformer = next_transformers[output_field]
            else:
                next_transformer = get_default_transformer(output_sdtype)

        return next_transformer

    def _fit_field_transformer(self, data, field, transformer):
        """Fit a transformer to its corresponding field.

        This method fits a transformer to the specified field which can be a column
        name or tuple of column names. If the transformer outputs fields that aren't
        ML ready, then this method recursively fits transformers to their outputs until
        they are. This method keeps track of which fields are temporarily created by
        transformers as well as which fields will be part of the final output from ``transform``.

        Args:
            data (pandas.DataFrame):
                Data to fit the transformer to.
            field (str or tuple):
                Name of column or tuple of columns in data that will be transformed
                by the transformer.
            transformer (Transformer):
                Instance of transformer class that will fit the data.
        """
        if transformer is None:
            self._add_field_to_set(field, self._fitted_fields)
            self._transformers_tree[field]['transformer'] = None
            self._transformers_tree[field]['outputs'] = [field]

        else:
            transformer = get_transformer_instance(transformer)
            transformer.fit(data, field)
            self._add_field_to_set(field, self._fitted_fields)
            self._transformers_sequence.append(transformer)
            data = transformer.transform(data)

            output_sdtypes = transformer.get_output_sdtypes()
            next_transformers = transformer.get_next_transformers()
            self._transformers_tree[field]['transformer'] = transformer
            self._transformers_tree[field]['outputs'] = list(output_sdtypes)
            for (output_name, output_sdtype) in output_sdtypes.items():
                output_field = self._multi_column_fields.get(output_name, output_name)
                next_transformer = self._get_next_transformer(
                    output_field, output_sdtype, next_transformers)

                if next_transformer:
                    if self._field_in_data(output_field, data):
                        self._fit_field_transformer(data, output_field, next_transformer)

        return data

    def _validate_all_fields_fitted(self):
        non_fitted_fields = self._specified_fields.difference(self._fitted_fields)
        if non_fitted_fields:
            warnings.warn(
                'The following fields were specified in the input arguments but not '
                f'found in the data: {non_fitted_fields}'
            )

    def _sort_output_columns(self):
        """Sort ``_output_columns`` to follow the same order as the ``_input_columns``."""
        for input_column in self._input_columns:
            output_columns = self._get_final_output_columns(input_column)
            self._output_columns.extend(output_columns)

    def _validate_config_exists(self):
        if len(self.field_sdtypes) == 0 and len(self.field_transformers) == 0:
            raise Error(
                "No config detected. Set the config using 'set_config' or pre-populate "
                "it automatically from your data using 'detect_initial_config' prior to "
                'fitting your data.'
            )

    def _validate_detect_config_called(self, data):
        """Assert the ``detect_initial_config`` method is correcly called before fitting."""
        self._validate_config_exists()
        fields = list(self.field_sdtypes.keys())
        missing = any(column not in data.columns for column in fields)
        unknown_columns = self._subset(data.columns, fields, not_in=True)
        if unknown_columns or missing:
            unknown_text = f' (unknown columns: {unknown_columns})' if unknown_columns else ''
            raise Error(
                'The data you are trying to fit has different columns than the original '
                f'detected data{unknown_text}. Column names and their '
                "sdtypes must be the same. Use the method 'get_config()' to see the expected "
                'values.'
            )

    def fit(self, data):
        """Fit the transformers to the data.

        Args:
            data (pandas.DataFrame):
                Data to fit the transformers to.
        """
        self._validate_detect_config_called(data)
        self._unfit()
        self._input_columns = list(data.columns)
        for field in self._input_columns:
            data = self._fit_field_transformer(data, field, self.field_transformers[field])

        self._validate_all_fields_fitted()
        self._fitted = True
        self._modified_config = False
        self._sort_output_columns()

    def _transform(self, data, prevent_subset):
        self._validate_config_exists()
        if not self._fitted or self._modified_config:
            raise NotFittedError(self._NOT_FIT_MESSAGE)

        unknown_columns = self._subset(data.columns, self._input_columns, not_in=True)
        if prevent_subset:
            contained = all(column in self._input_columns for column in data.columns)
            is_subset = contained and len(data.columns) < len(self._input_columns)
            if unknown_columns or is_subset:
                raise Error(
                    'The data you are trying to transform has different columns than the original '
                    'data. Column names and their sdtypes must be the same. Use the method '
                    "'get_config()' to see the expected values."
                )

        elif unknown_columns:
            raise Error(
                'Unexpected column names in the data you are trying to transform: '
                f"{unknown_columns}. Use 'get_config()' to see the acceptable column names."
            )

        data = data.copy()
        for transformer in self._transformers_sequence:
            data = transformer.transform(data, drop=False)

        transformed_columns = self._subset(self._output_columns, data.columns)
        return data.reindex(columns=transformed_columns)

    def transform_subset(self, data):
        """Transform a subset of the fitted data's columns.

        Args:
            data (pandas.DataFrame):
                Data to transform.

        Returns:
            pandas.DataFrame:
                Transformed subset.
        """
        return self._transform(data, prevent_subset=False)

    def transform(self, data):
        """Transform the data.

        Args:
            data (pandas.DataFrame):
                Data to transform.

        Returns:
            pandas.DataFrame:
                Transformed data.
        """
        return self._transform(data, prevent_subset=True)

    def fit_transform(self, data):
        """Fit the transformers to the data and then transform it.

        Args:
            data (pandas.DataFrame):
                Data to transform.

        Returns:
            pandas.DataFrame:
                Transformed data.
        """
        self.fit(data)
        return self.transform(data)

    def _reverse_transform(self, data, prevent_subset):
        self._validate_config_exists()
        if not self._fitted or self._modified_config:
            raise NotFittedError(self._NOT_FIT_MESSAGE)

        unknown_columns = self._subset(data.columns, self._output_columns, not_in=True)
        if prevent_subset:
            contained = all(column in self._output_columns for column in data.columns)
            is_subset = contained and len(data.columns) < len(self._output_columns)
            if unknown_columns or is_subset:
                raise Error(
                    'There are unexpected columns in the data you are trying to transform. '
                    'You must provide a transformed dataset with all the columns from the '
                    'original data.'
                )

        elif unknown_columns:
            raise Error(
                'There are unexpected column names in the data you are trying to transform. '
                f'A reverse transform is not defined for {unknown_columns}.'
            )

        for transformer in reversed(self._transformers_sequence):
            data = transformer.reverse_transform(data, drop=False)

        reversed_columns = self._subset(self._input_columns, data.columns)

        return data.reindex(columns=reversed_columns)

    def reverse_transform_subset(self, data):
        """Revert the transformations for a subset of the fitted columns.

        Args:
            data (pandas.DataFrame):
                Data to revert.

        Returns:
            pandas.DataFrame:
                Reversed subset.
        """
        return self._reverse_transform(data, prevent_subset=False)

    def reverse_transform(self, data):
        """Revert the transformations back to the original values.

        Args:
            data (pandas.DataFrame):
                Data to revert.

        Returns:
            pandas.DataFrame:
                reversed data.
        """
        return self._reverse_transform(data, prevent_subset=True)<|MERGE_RESOLUTION|>--- conflicted
+++ resolved
@@ -350,15 +350,11 @@
                 if current_sdtype and current_sdtype != transformer.get_input_sdtype():
                     incompatible_sdtypes.append(column_name)
 
-<<<<<<< HEAD
         if incompatible_sdtypes:
             warnings.warn(
                 "Some transformers you've assigned are not compatible with the sdtypes. "
                 f"Use 'update_sdtypes' to update: {incompatible_sdtypes}"
             )
-=======
-            self.field_transformers[column_name] = transformer
->>>>>>> 8d115e5b
 
         self._modified_config = True
 
